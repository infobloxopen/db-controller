--- conflicted
+++ resolved
@@ -78,20 +78,12 @@
 	var readinessProbe *corev1.Probe
 	if enableReady {
 		readinessProbe = &corev1.Probe{
-<<<<<<< HEAD
-
-=======
->>>>>>> f8e4c467
 			ProbeHandler: corev1.ProbeHandler{
 				Exec: &corev1.ExecAction{
 					Command: []string{
 						"/bin/sh",
 						"-c",
-<<<<<<< HEAD
-						"psql -h localhost -c \"SELECT 1\"",
-=======
 						fmt.Sprintf("psql \"$(cat %s/%s)\" -c \"SELECT 1\"", MountPathExec, SecretKey),
->>>>>>> f8e4c467
 					},
 				},
 			},
@@ -101,16 +93,10 @@
 		}
 	}
 
-<<<<<<< HEAD
-	var livenessProbe *corev1.Probe
-
-	if enableLiveness {
-=======
 	// FIXME: figure out a liveness probe for dsnexec
 	var livenessProbe *corev1.Probe
 	_ = livenessProbe
 	if false && enableLiveness {
->>>>>>> f8e4c467
 		livenessProbe = &corev1.Probe{
 			ProbeHandler: corev1.ProbeHandler{
 				Exec: &corev1.ExecAction{
@@ -142,15 +128,9 @@
 				Value: fmt.Sprintf("%s/%s", MountPathExec, SecretKey),
 			},
 		},
-<<<<<<< HEAD
-		// Test connection to upstream database
-		LivenessProbe: livenessProbe,
-		// Test connection to pgbouncer
-=======
 		// FIXME: figure out a liveness probe for dsnexec
 		// LivenessProbe: livenessProbe,
 		// Test connection to specified database
->>>>>>> f8e4c467
 		ReadinessProbe: readinessProbe,
 		VolumeMounts: []corev1.VolumeMount{
 			{
