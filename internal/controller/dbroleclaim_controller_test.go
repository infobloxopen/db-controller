/*
Copyright 2024.

Licensed under the Apache License, Version 2.0 (the "License");
you may not use this file except in compliance with the License.
You may obtain a copy of the License at

    http://www.apache.org/licenses/LICENSE-2.0

Unless required by applicable law or agreed to in writing, software
distributed under the License is distributed on an "AS IS" BASIS,
WITHOUT WARRANTIES OR CONDITIONS OF ANY KIND, either express or implied.
See the License for the specific language governing permissions and
limitations under the License.
*/

package controller

import (
	"context"
	"testing"

	"github.com/aws/smithy-go/ptr"
	"github.com/go-logr/logr"
	persistancev1 "github.com/infobloxopen/db-controller/api/v1"
	. "github.com/onsi/ginkgo/v2"
	. "github.com/onsi/gomega"
	"github.com/spf13/viper"
	"k8s.io/apimachinery/pkg/api/errors"
	metav1 "k8s.io/apimachinery/pkg/apis/meta/v1"
	"k8s.io/apimachinery/pkg/runtime"
	"k8s.io/apimachinery/pkg/types"
	controllerruntime "sigs.k8s.io/controller-runtime"
	"sigs.k8s.io/controller-runtime/pkg/client"
	logf "sigs.k8s.io/controller-runtime/pkg/log"
	"sigs.k8s.io/controller-runtime/pkg/log/zap"
	"sigs.k8s.io/controller-runtime/pkg/reconcile"

	"github.com/infobloxopen/db-controller/pkg/roleclaim"
	. "github.com/infobloxopen/db-controller/testutils"
	_ "github.com/lib/pq"
	corev1 "k8s.io/api/core/v1"
)

func TestReconcileDbRoleClaim_CopyExistingSecret(t *testing.T) {
	// FIXME: make this test do things

	const resourceName = "test-resource"

	ctx := context.Background()

	typeNamespacedName := types.NamespacedName{
		Name:      resourceName,
		Namespace: "default",
	}
	typeNamespacedClaimName := types.NamespacedName{
		Name:      "testdbclaim",
		Namespace: "default",
	}
	typeNamespacedSecretName := types.NamespacedName{
		Name:      "master-secret",
		Namespace: "default",
	}

	dbroleclaim := &persistancev1.DbRoleClaim{}
	viperObj := viper.New()
	viperObj.Set("passwordconfig::passwordRotationPeriod", 60)

	BeforeEach(func() {
		By("creating the custom resource for the Kind DbRoleClaim")
		err := k8sClient.Get(ctx, typeNamespacedName, dbroleclaim)
		if err != nil && errors.IsNotFound(err) {
			resource := &persistancev1.DbRoleClaim{
				ObjectMeta: metav1.ObjectMeta{
					Name:      resourceName,
					Namespace: "default",
				},
				Spec: persistancev1.DbRoleClaimSpec{
					SourceDatabaseClaim: &persistancev1.SourceDatabaseClaim{
						Namespace: "default",
						Name:      "testdbclaim",
					},
					SecretName: "copy-secret",
					Class:      ptr.String("default"),
				},
				Status: persistancev1.DbRoleClaimStatus{},
			}
			Expect(k8sClient.Create(ctx, resource)).To(Succeed())
		}

		dbclaim := persistancev1.DatabaseClaim{}
		err = k8sClient.Get(ctx, typeNamespacedClaimName, &dbclaim)
		if err != nil && errors.IsNotFound(err) {
			dbClaim := &persistancev1.DatabaseClaim{
				ObjectMeta: metav1.ObjectMeta{
					Name:      "testdbclaim",
					Namespace: "default",
				},
				Spec: persistancev1.DatabaseClaimSpec{
					SecretName: "master-secret",
					Class:      ptr.String("default"),
					Username:   "user1",
				},
				Status: persistancev1.DatabaseClaimStatus{},
			}
			Expect(k8sClient.Create(ctx, dbClaim)).To(Succeed())
		}

		secret := corev1.Secret{}
		err = k8sClient.Get(ctx, typeNamespacedSecretName, &secret)
		if err != nil && errors.IsNotFound(err) {

<<<<<<< HEAD
			sec := &corev1.Secret{}
			sec.Data = map[string][]byte{
				"password": []byte("masterpassword"),
				"username": []byte("mainUser"),
=======
			sec := &corev1.Secret{
				ObjectMeta: metav1.ObjectMeta{
					Name:      "master-secret",
					Namespace: "default",
				},
				Data: map[string][]byte{
					"password": []byte("masterpassword"),
					"username": []byte("user_a"),
				},
>>>>>>> 6cc2ce9c
			}
			Expect(k8sClient.Create(ctx, sec)).To(Succeed())
		}
	})

	It("should successfully reconcile the resource", func() {
		By("Reconciling the created resource")

		controllerReconciler := &DbRoleClaimReconciler{
			Client: k8sClient,
			Config: &roleclaim.RoleConfig{
				Viper: viperObj,
			},
		}

		controllerReconciler.Reconciler = &roleclaim.DbRoleClaimReconciler{
			Client: controllerReconciler.Client,
			Config: controllerReconciler.Config,
		}

		_, err := controllerReconciler.Reconciler.Reconcile(ctx, reconcile.Request{
			NamespacedName: typeNamespacedName,
		})
		Expect(err).NotTo(HaveOccurred())
		// TODO(user): Add more specific assertions depending on your controller's reconciliation logic.
		// Example: If you expect a certain status condition after reconciliation, verify it here.

		var secret = &corev1.Secret{}
		secretName := types.NamespacedName{
			Name:      "copy-secret",
			Namespace: "default",
		}
		err = k8sClient.Get(ctx, secretName, secret)

		Expect(err).NotTo(HaveOccurred())
	})

	AfterEach(func() {
		resource := &persistancev1.DbRoleClaim{}
		err := k8sClient.Get(ctx, typeNamespacedName, resource)
		Expect(err).NotTo(HaveOccurred())

		By("Cleanup the specific resource instance DbRoleClaim")
		Expect(k8sClient.Delete(ctx, resource)).To(Succeed())
	})
}

func TestSchemaUserClaimReconcile_WithNewUserSchemasRoles_MissingParameter(t *testing.T) {
	RegisterFailHandler(Fail)
	logf.SetLogger(zap.New(zap.WriteTo(GinkgoWriter), zap.UseDevMode(true)))

	type reconciler struct {
		Client             client.Client
		Log                logr.Logger
		Scheme             *runtime.Scheme
		Config             *roleclaim.RoleConfig
		DbIdentifierPrefix string
		Context            context.Context
		Request            controllerruntime.Request
	}

	viperObj := viper.New()
	viperObj.Set("passwordconfig::passwordRotationPeriod", 60)

	tests := []struct {
		name    string
		rec     reconciler
		wantErr bool
	}{
		{
			"Get UserSchema claim 1",
			reconciler{
				Client: &MockClient{Port: "123"},
				Config: &roleclaim.RoleConfig{
					Viper: viperObj,
					Class: "default",
				},
				Request: controllerruntime.Request{
					NamespacedName: types.NamespacedName{Namespace: "schema-user-test", Name: "missing_parameter"},
				},
				Log: zap.New(zap.UseDevMode(true)),
			},
			true,
		},
	}

	for _, tt := range tests {
		t.Run(tt.name, func(t *testing.T) {
			r := &DbRoleClaimReconciler{
				Client: tt.rec.Client,
				Config: tt.rec.Config,
			}

			r.Reconciler = &roleclaim.DbRoleClaimReconciler{
				Client: r.Client,
				Config: r.Config,
			}

			_, err := r.Reconciler.Reconcile(tt.rec.Context, tt.rec.Request)
			if (err != nil) != tt.wantErr {
				t.Errorf("error = %v, wantErr %v", err, tt.wantErr)
				return
			}
		})
	}
}

//TODO: create one test that copies a secret and test if it was copied correctly - using k8sClient<|MERGE_RESOLUTION|>--- conflicted
+++ resolved
@@ -110,12 +110,6 @@
 		err = k8sClient.Get(ctx, typeNamespacedSecretName, &secret)
 		if err != nil && errors.IsNotFound(err) {
 
-<<<<<<< HEAD
-			sec := &corev1.Secret{}
-			sec.Data = map[string][]byte{
-				"password": []byte("masterpassword"),
-				"username": []byte("mainUser"),
-=======
 			sec := &corev1.Secret{
 				ObjectMeta: metav1.ObjectMeta{
 					Name:      "master-secret",
@@ -125,7 +119,6 @@
 					"password": []byte("masterpassword"),
 					"username": []byte("user_a"),
 				},
->>>>>>> 6cc2ce9c
 			}
 			Expect(k8sClient.Create(ctx, sec)).To(Succeed())
 		}
