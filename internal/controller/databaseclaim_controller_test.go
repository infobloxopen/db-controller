--- conflicted
+++ resolved
@@ -58,34 +58,7 @@
 		createDatabaseClaim := func() {
 			parsedDSN, err := url.Parse(testDSN)
 			Expect(err).NotTo(HaveOccurred())
-<<<<<<< HEAD
 			resource := &v1.DatabaseClaim{
-=======
-			password, ok := parsedDSN.User.Password()
-			Expect(ok).To(BeTrue())
-
-			secret := &corev1.Secret{}
-			err = k8sClient.Get(ctx, typeNamespacedSecretName, secret)
-			Expect(err).To(HaveOccurred())
-			Expect(client.IgnoreNotFound(err)).To(Succeed())
-
-			By(fmt.Sprintf("creating master credentials: %s", secretName))
-			secret = &corev1.Secret{
-				ObjectMeta: metav1.ObjectMeta{
-					Name:      secretName,
-					Namespace: "default",
-				},
-				StringData: map[string]string{
-					"password": password,
-				},
-				Type: "Opaque",
-			}
-			Expect(k8sClient.Create(ctx, secret)).To(Succeed())
-
-			By("creating master databaseclaims")
-			Expect(client.IgnoreNotFound(err)).To(Succeed())
-			resource := &persistancev1.DatabaseClaim{
->>>>>>> f8e4c467
 				TypeMeta: metav1.TypeMeta{
 					APIVersion: "persistance.atlas.infoblox.com/v1",
 					Kind:       "DatabaseClaim",
@@ -94,12 +67,7 @@
 					Name:      resourceName,
 					Namespace: namespace,
 				},
-<<<<<<< HEAD
 				Spec: v1.DatabaseClaimSpec{
-=======
-				Spec: persistancev1.DatabaseClaimSpec{
-					// TODO: remove customization of DSNName
->>>>>>> f8e4c467
 					DSNName:               "fixme.txt",
 					Class:                 ptr.To(""),
 					DatabaseName:          databaseName,
@@ -114,7 +82,6 @@
 			Expect(k8sClient.Create(ctx, resource)).To(Succeed())
 		}
 
-<<<<<<< HEAD
 		BeforeEach(func() {
 			By("Verify environment")
 			viper := controllerReconciler.Config.Viper
@@ -122,25 +89,18 @@
 
 			By("Ensuring the resource does not exist")
 			Expect(k8sClient.Get(ctx, typeNamespacedName, claim)).To(HaveOccurred())
-=======
+
+			By(fmt.Sprintf("Creating DatabaseClaim: %s", resourceName))
+			createDatabaseClaim()
+
 			By("Mocking master credentials")
-			hostParams, err := hostparams.New(controllerReconciler.Config.Viper, resource)
-			Expect(err).ToNot(HaveOccurred())
+			Expect(k8sClient.Get(ctx, typeNamespacedName, claim)).To(Succeed())
+			hostParams, err := hostparams.New(controllerReconciler.Config.Viper, claim)
+			Expect(err).NotTo(HaveOccurred())
+
 			// postgres-db.t4g.medium-15
 			credSecretName := fmt.Sprintf("%s-%s-%s", env, resourceName, hostParams.Hash())
 			Expect(credSecretName).To(Equal("testenv-test-dbclaim-416e183c"))
-			cleanup := dockerdb.MockRDSCredentials(GinkgoT(), ctx, k8sClient, testDSN, credSecretName)
-			DeferCleanup(cleanup)
->>>>>>> f8e4c467
-
-			By(fmt.Sprintf("Creating DatabaseClaim: %s", resourceName))
-			createDatabaseClaim()
-
-			By("Mocking master credentials")
-			Expect(k8sClient.Get(ctx, typeNamespacedName, claim)).To(Succeed())
-			hostParams, err := hostparams.New(controllerReconciler.Config.Viper, claim)
-			Expect(err).NotTo(HaveOccurred())
-			credSecretName := fmt.Sprintf("%s-%s-%s", env, resourceName, hostParams.Hash())
 			cleanup := dockerdb.MockRDSCredentials(GinkgoT(), ctx, k8sClient, testDSN, credSecretName)
 			DeferCleanup(cleanup)
 		})
@@ -237,8 +197,6 @@
 			By("Reconciling the created resource")
 			_, err := controllerReconciler.Reconcile(ctx, reconcile.Request{NamespacedName: typeNamespacedName})
 			Expect(err).NotTo(HaveOccurred())
-<<<<<<< HEAD
-=======
 
 			var claim persistancev1.DatabaseClaim
 			err = k8sClient.Get(ctx, typeNamespacedName, &claim)
@@ -271,9 +229,10 @@
 
 		})
 
-		It("Should succeed with no error status to reconcile CR with DBVersion", func() {
-			By("Updating CR with a DB Version")
->>>>>>> f8e4c467
+		It("Should have DSN and URIDSN keys populated", func() {
+			By("Reconciling the created resource")
+			_, err := controllerReconciler.Reconcile(ctx, reconcile.Request{NamespacedName: typeNamespacedName})
+			Expect(err).NotTo(HaveOccurred())
 
 			var claim persistancev1.DatabaseClaim
 			err = k8sClient.Get(ctx, typeNamespacedName, &claim)
@@ -364,22 +323,10 @@
 			Expect(connectionInfo).NotTo(BeNil())
 		})
 
-<<<<<<< HEAD
 		It("Should propagate labels from DatabaseClaim to DBInstance", func() {
 			By("Updating CR with labels")
 
 			resource := &v1.DatabaseClaim{}
-=======
-			hostParams, err := hostparams.New(controllerReconciler.Config.Viper, resource)
-			Expect(err).ToNot(HaveOccurred())
-
-			credSecretName := fmt.Sprintf("%s-%s-%s", env, resourceName, hostParams.Hash())
-			// testenv-test-dbclaim-416e183c
-			cleanup := dockerdb.MockRDSCredentials(GinkgoT(), ctx, k8sClient, testDSN, credSecretName)
-			DeferCleanup(cleanup)
-			Expect(credSecretName).To(Equal("testenv-test-dbclaim-15387708"))
-
->>>>>>> f8e4c467
 			Expect(k8sClient.Get(ctx, typeNamespacedName, resource)).NotTo(HaveOccurred())
 
 			resource.Labels = map[string]string{
@@ -389,10 +336,9 @@
 			}
 			Expect(k8sClient.Update(ctx, resource)).To(Succeed())
 
-			_, err = controllerReconciler.Reconcile(ctx, reconcile.Request{NamespacedName: typeNamespacedName})
-			Expect(err).NotTo(HaveOccurred())
-
-<<<<<<< HEAD
+			_, err := controllerReconciler.Reconcile(ctx, reconcile.Request{NamespacedName: typeNamespacedName})
+			Expect(err).NotTo(HaveOccurred())
+
 			var instance crossplaneaws.DBInstance
 			viper := controllerReconciler.Config.Viper
 			hostParams, err := hostparams.New(viper, resource)
@@ -400,12 +346,7 @@
 			instanceName := fmt.Sprintf("%s-%s-%s", env, resourceName, hostParams.Hash())
 
 			By(fmt.Sprintf("Check dbinstance is created with labels: %s", instanceName))
-=======
-			instanceName := fmt.Sprintf("%s-%s-%s", env, resourceName, hostParams.Hash())
-
-			By(fmt.Sprintf("Check dbinstance is created: %s", instanceName))
-			var instance crossplaneaws.DBInstance
->>>>>>> f8e4c467
+
 			Eventually(func() error {
 				return k8sClient.Get(ctx, types.NamespacedName{Name: instanceName}, &instance)
 			}).Should(Succeed())
@@ -432,32 +373,31 @@
 
 			resource := &persistancev1.DatabaseClaim{}
 			Expect(k8sClient.Get(ctx, typeNamespacedName, resource)).NotTo(HaveOccurred())
-<<<<<<< HEAD
+			Expect(k8sClient.Update(ctx, resource)).NotTo(HaveOccurred())
+
+			Expect(k8sClient.Get(ctx, typeNamespacedName, resource)).NotTo(HaveOccurred())
 			Expect(resource.Spec.DBVersion).To(Equal(""))
-=======
-			Expect(k8sClient.Update(ctx, resource)).NotTo(HaveOccurred())
->>>>>>> f8e4c467
 
 			By("Rotating to UserSuffixA")
 			_, err := controllerReconciler.Reconcile(ctx, reconcile.Request{NamespacedName: typeNamespacedName})
 			Expect(err).NotTo(HaveOccurred())
 			Expect(k8sClient.Get(ctx, typeNamespacedName, resource)).NotTo(HaveOccurred())
-<<<<<<< HEAD
 			Expect(resource.Status.Error).To(Equal(""))
 			Expect(resource.Status.ActiveDB.ConnectionInfo.Username).To(Equal("postgres_a"))
-=======
-			Expect(resource.Spec.DBVersion).To(Equal(""))
->>>>>>> f8e4c467
 
 			By("Rotating to UserSuffixB")
 			_, err = controllerReconciler.Reconcile(ctx, reconcile.Request{NamespacedName: typeNamespacedName})
 			Expect(err).NotTo(HaveOccurred())
 			Expect(k8sClient.Get(ctx, typeNamespacedName, resource)).NotTo(HaveOccurred())
-<<<<<<< HEAD
 			Expect(resource.Status.Error).To(Equal(""))
 			Expect(resource.Status.ActiveDB.ConnectionInfo.Username).To(Equal("postgres_b"))
-=======
-			Expect(resource.Status.Error).To(Equal(""))
+
+			By("Rotating to UserSuffixA")
+			_, err = controllerReconciler.Reconcile(ctx, reconcile.Request{NamespacedName: typeNamespacedName})
+			Expect(err).NotTo(HaveOccurred())
+			Expect(k8sClient.Get(ctx, typeNamespacedName, resource)).NotTo(HaveOccurred())
+			Expect(resource.Status.Error).To(Equal(""))
+			Expect(resource.Status.ActiveDB.ConnectionInfo.Username).To(Equal("postgres_a"))
 
 		})
 
@@ -488,15 +428,8 @@
 			Expect(k8sClient.Get(ctx, typeNamespacedName, resource)).NotTo(HaveOccurred())
 			Expect(resource.Status.Error).To(Equal(""))
 			Expect(resource.Status.ActiveDB.ConnectionInfo.Username).To(Equal("postgres_a"))
->>>>>>> f8e4c467
-
-			By("Rotating to UserSuffixA")
-			_, err = controllerReconciler.Reconcile(ctx, reconcile.Request{NamespacedName: typeNamespacedName})
-			Expect(err).NotTo(HaveOccurred())
-			Expect(k8sClient.Get(ctx, typeNamespacedName, resource)).NotTo(HaveOccurred())
-			Expect(resource.Status.Error).To(Equal(""))
-			Expect(resource.Status.ActiveDB.ConnectionInfo.Username).To(Equal("postgres_a"))
-
-		})
+
+		})
+
 	})
 })