--- conflicted
+++ resolved
@@ -198,15 +198,9 @@
 			Expect(k8sClient.Get(ctx, typeNamespacedName, resource)).NotTo(HaveOccurred())
 
 			resource.Labels = map[string]string{
-<<<<<<< HEAD
-				"app.kubernetes.io/component": "database",
-				"app.kubernetes.io/instance":  "test-instance",
-				"app.kubernetes.io/name":      "test-name",
-=======
 				"app.kubernetes.io/component": resource.Labels["app.kubernetes.io/component"],
 				"app.kubernetes.io/instance":  resource.Labels["app.kubernetes.io/instance"],
 				"app.kubernetes.io/name":      resource.Labels["app.kubernetes.io/name"],
->>>>>>> 9577bbde
 			}
 			Expect(k8sClient.Update(ctx, resource)).To(Succeed())
 
@@ -225,39 +219,8 @@
 			}).Should(Succeed())
 
 			Expect(instance.ObjectMeta.Labels).To(Equal(resource.Labels))
-<<<<<<< HEAD
-		})
-
-		It("Should propagate labels from DatabaseClaim to DBCluster", func() {
-			By("Updating CR with labels")
-
-			resource := &persistancev1.DatabaseClaim{}
-			Expect(k8sClient.Get(ctx, typeNamespacedName, resource)).NotTo(HaveOccurred())
-			resource.Labels = map[string]string{
-				"app.kubernetes.io/component": "database",
-				"app.kubernetes.io/instance":  "test-cluster-instance",
-				"app.kubernetes.io/name":      "test-cluster-name",
-			}
-			Expect(k8sClient.Update(ctx, resource)).To(Succeed())
-
-			_, err := controllerReconciler.Reconcile(ctx, reconcile.Request{NamespacedName: typeNamespacedName})
-			Expect(err).NotTo(HaveOccurred())
-
-			var cluster crossplaneaws.DBCluster
-			clusterName := fmt.Sprintf("%s-%s-cluster", env, resourceName)
-
-			By(fmt.Sprintf("Check dbcluster is created with labels: %s", clusterName))
-			Eventually(func() error {
-				return k8sClient.Get(ctx, types.NamespacedName{Name: clusterName}, &cluster)
-			}).Should(Succeed())
-
-			Expect(cluster.ObjectMeta.Labels).To(Equal(resource.Labels))
-		})
-
-=======
-
-		})
->>>>>>> 9577bbde
+
+		})
 	})
 
 })