include Makefile.infoblox

# Image URL to use all building/pushing image targets
IMG ?= controller:latest
# ENVTEST_K8S_VERSION refers to the version of kubebuilder assets to be downloaded by envtest binary.
ENVTEST_K8S_VERSION = 1.30.0

# Get the currently used golang install path (in GOPATH/bin, unless GOBIN is set)
ifeq (,$(shell go env GOBIN))
GOBIN=$(shell go env GOPATH)/bin
else
GOBIN=$(shell go env GOBIN)
endif

# CONTAINER_TOOL defines the container tool to be used for building images.
# Be aware that the target commands are only tested with Docker which is
# scaffolded by default. However, you might want to replace it to use other
# tools. (i.e. podman)
CONTAINER_TOOL ?= docker

# Setting SHELL to bash allows bash commands to be executed by recipes.
# Options are set to exit when a recipe line exits non-zero or a piped command fails.
SHELL = /usr/bin/env bash -o pipefail
.SHELLFLAGS = -ec

.PHONY: all
all: build

##@ General

# The help target prints out all targets with their descriptions organized
# beneath their categories. The categories are represented by '##@' and the
# target descriptions by '##'. The awk command is responsible for reading the
# entire set of makefiles included in this invocation, looking for lines of the
# file as xyz: ## something, and then pretty-format the target and help. Then,
# if there's a line with ##@ something, that gets pretty-printed as a category.
# More info on the usage of ANSI control characters for terminal formatting:
# https://en.wikipedia.org/wiki/ANSI_escape_code#SGR_parameters
# More info on the awk command:
# http://linuxcommand.org/lc3_adv_awk.php

.PHONY: help
help: ## Display this help.
	@awk 'BEGIN {FS = ":.*##"; printf "\nUsage:\n  make \033[36m<target>\033[0m\n"} /^[a-zA-Z_0-9-]+:.*?##/ { printf "  \033[36m%-15s\033[0m %s\n", $$1, $$2 } /^##@/ { printf "\n\033[1m%s\033[0m\n", substr($$0, 5) } ' $(MAKEFILE_LIST)

##@ Development

.PHONY: manifests
manifests: controller-gen ## Generate WebhookConfiguration, ClusterRole and CustomResourceDefinition objects.
	$(CONTROLLER_GEN) rbac:roleName=manager-role crd webhook paths="./..." output:crd:artifacts:config=config/crd/bases

.PHONY: generate
generate: controller-gen ## Generate code containing DeepCopy, DeepCopyInto, and DeepCopyObject method implementations.
	$(CONTROLLER_GEN) object:headerFile="hack/boilerplate.go.txt" paths="./..."

.PHONY: fmt
fmt: ## Run go fmt against code.
	go fmt ./...

.PHONY: vet
vet: ## Run go vet against code.
	go vet ./...

.PHONY: test
test: manifests generate fmt vet envtest ## Run tests.
<<<<<<< HEAD
	KUBEBUILDER_ASSETS="$(shell $(ENVTEST) use $(ENVTEST_K8S_VERSION) -p path)" go test ./... --short -coverprofile cover.out -v 1
=======
	KUBEBUILDER_ASSETS="$(shell $(ENVTEST) use $(ENVTEST_K8S_VERSION) --bin-dir $(LOCALBIN) -p path)" go test $$(go list ./... | grep -v /e2e) -coverprofile cover.out

# Utilize Kind or modify the e2e tests to load the image locally, enabling compatibility with other vendors.
.PHONY: test-e2e  # Run the e2e tests against a Kind k8s instance that is spun up.
test-e2e:
	go test ./test/e2e/ -v -ginkgo.v

.PHONY: lint
lint: golangci-lint ## Run golangci-lint linter
	$(GOLANGCI_LINT) run

.PHONY: lint-fix
lint-fix: golangci-lint ## Run golangci-lint linter and perform fixes
	$(GOLANGCI_LINT) run --fix
>>>>>>> 546b0937

##@ Build

.PHONY: build
build: manifests generate fmt vet ## Build manager binary.
	go build -o bin/manager cmd/main.go

.PHONY: run
run: manifests generate fmt vet ## Run a controller from your host.
	go run ./cmd/main.go

# If you wish to build the manager image targeting other platforms you can use the --platform flag.
# (i.e. docker build --platform linux/arm64). However, you must enable docker buildKit for it.
# More info: https://docs.docker.com/develop/develop-images/build_enhancements/
.PHONY: docker-build
docker-build: ## Build docker image with the manager.
	$(CONTAINER_TOOL) build -t ${IMG} .

.PHONY: docker-push
docker-push: ## Push docker image with the manager.
	$(CONTAINER_TOOL) push ${IMG}

# PLATFORMS defines the target platforms for the manager image be built to provide support to multiple
# architectures. (i.e. make docker-buildx IMG=myregistry/mypoperator:0.0.1). To use this option you need to:
# - be able to use docker buildx. More info: https://docs.docker.com/build/buildx/
# - have enabled BuildKit. More info: https://docs.docker.com/develop/develop-images/build_enhancements/
# - be able to push the image to your registry (i.e. if you do not set a valid value via IMG=<myregistry/image:<tag>> then the export will fail)
# To adequately provide solutions that are compatible with multiple platforms, you should consider using this option.
PLATFORMS ?= linux/arm64,linux/amd64,linux/s390x,linux/ppc64le
.PHONY: docker-buildx
docker-buildx: ## Build and push docker image for the manager for cross-platform support
	# copy existing Dockerfile and insert --platform=${BUILDPLATFORM} into Dockerfile.cross, and preserve the original Dockerfile
	sed -e '1 s/\(^FROM\)/FROM --platform=\$$\{BUILDPLATFORM\}/; t' -e ' 1,// s//FROM --platform=\$$\{BUILDPLATFORM\}/' Dockerfile > Dockerfile.cross
	- $(CONTAINER_TOOL) buildx create --name migration-builder
	$(CONTAINER_TOOL) buildx use migration-builder
	- $(CONTAINER_TOOL) buildx build --push --platform=$(PLATFORMS) --tag ${IMG} -f Dockerfile.cross .
	- $(CONTAINER_TOOL) buildx rm migration-builder
	rm Dockerfile.cross

.PHONY: build-installer
build-installer: manifests generate kustomize ## Generate a consolidated YAML with CRDs and deployment.
	mkdir -p dist
	cd config/manager && $(KUSTOMIZE) edit set image controller=${IMG}
	$(KUSTOMIZE) build config/default > dist/install.yaml

##@ Deployment

ifndef ignore-not-found
  ignore-not-found = false
endif

.PHONY: install
install: manifests kustomize ## Install CRDs into the K8s cluster specified in ~/.kube/config.
	$(KUSTOMIZE) build config/crd | $(KUBECTL) apply -f -

.PHONY: uninstall
uninstall: manifests kustomize ## Uninstall CRDs from the K8s cluster specified in ~/.kube/config. Call with ignore-not-found=true to ignore resource not found errors during deletion.
	$(KUSTOMIZE) build config/crd | $(KUBECTL) delete --ignore-not-found=$(ignore-not-found) -f -

.PHONY: deploy
# deploy: manifests kustomize ## Deploy controller to the K8s cluster specified in ~/.kube/config.
# 	cd config/manager && $(KUSTOMIZE) edit set image controller=${IMG}
# 	$(KUSTOMIZE) build config/default | $(KUBECTL) apply -f -

.PHONY: undeploy
undeploy: kustomize ## Undeploy controller from the K8s cluster specified in ~/.kube/config. Call with ignore-not-found=true to ignore resource not found errors during deletion.
	$(KUSTOMIZE) build config/default | $(KUBECTL) delete --ignore-not-found=$(ignore-not-found) -f -

##@ Dependencies

## Location to install dependencies to
LOCALBIN ?= $(shell pwd)/bin
$(LOCALBIN):
	mkdir -p $(LOCALBIN)

## Tool Binaries
KUBECTL ?= kubectl
KUSTOMIZE ?= $(LOCALBIN)/kustomize-$(KUSTOMIZE_VERSION)
CONTROLLER_GEN ?= $(LOCALBIN)/controller-gen-$(CONTROLLER_TOOLS_VERSION)
ENVTEST ?= $(LOCALBIN)/setup-envtest-$(ENVTEST_VERSION)
GOLANGCI_LINT = $(LOCALBIN)/golangci-lint-$(GOLANGCI_LINT_VERSION)

## Tool Versions
KUSTOMIZE_VERSION ?= v5.4.1
CONTROLLER_TOOLS_VERSION ?= v0.15.0
ENVTEST_VERSION ?= release-0.18
GOLANGCI_LINT_VERSION ?= v1.57.2

.PHONY: kustomize
kustomize: $(KUSTOMIZE) ## Download kustomize locally if necessary.
$(KUSTOMIZE): $(LOCALBIN)
	$(call go-install-tool,$(KUSTOMIZE),sigs.k8s.io/kustomize/kustomize/v5,$(KUSTOMIZE_VERSION))

.PHONY: controller-gen
controller-gen: $(CONTROLLER_GEN) ## Download controller-gen locally if necessary.
$(CONTROLLER_GEN): $(LOCALBIN)
	$(call go-install-tool,$(CONTROLLER_GEN),sigs.k8s.io/controller-tools/cmd/controller-gen,$(CONTROLLER_TOOLS_VERSION))

.PHONY: envtest
envtest: $(ENVTEST) ## Download setup-envtest locally if necessary.
$(ENVTEST): $(LOCALBIN)
	$(call go-install-tool,$(ENVTEST),sigs.k8s.io/controller-runtime/tools/setup-envtest,$(ENVTEST_VERSION))

.PHONY: golangci-lint
golangci-lint: $(GOLANGCI_LINT) ## Download golangci-lint locally if necessary.
$(GOLANGCI_LINT): $(LOCALBIN)
	$(call go-install-tool,$(GOLANGCI_LINT),github.com/golangci/golangci-lint/cmd/golangci-lint,${GOLANGCI_LINT_VERSION})

# go-install-tool will 'go install' any package with custom target and name of binary, if it doesn't exist
# $1 - target path with name of binary (ideally with version)
# $2 - package url which can be installed
# $3 - specific version of package
define go-install-tool
@[ -f $(1) ] || { \
set -e; \
package=$(2)@$(3) ;\
echo "Downloading $${package}" ;\
GOBIN=$(LOCALBIN) go install $${package} ;\
mv "$$(echo "$(1)" | sed "s/-$(3)$$//")" $(1) ;\
}
<<<<<<< HEAD
endef

# Updates helm chart db-controller-crds to be in sync
update_crds: manifests
	cp ./config/crd/bases/persistance.atlas.infoblox.com_databaseclaims.yaml ./helm/db-controller-crds/crd/persistance.atlas.infoblox.com_databaseclaims.yaml
	cp ./config/crd/bases/persistance.atlas.infoblox.com_dbroleclaims.yaml ./helm/db-controller-crds/crd/persistance.atlas.infoblox.com_dbroleclaims.yaml
	cp ./config/crd/bases/persistance.atlas.infoblox.com_schemauserclaims.yaml ./helm/db-controller-crds/crd/persistance.atlas.infoblox.com_schemauserclaims.yaml

# find or download controller-gen
# download controller-gen if necessary
.PHONY: controller-gen
controller-gen:
ifeq (, $(shell which controller-gen))
	{ \
	set -e ;\
	CONTROLLER_GEN_TMP_DIR=$$(mktemp -d) ;\
	cd $$CONTROLLER_GEN_TMP_DIR ;\
	go mod init tmp ;\
	go install sigs.k8s.io/controller-tools/cmd/controller-gen@v0.15.0 ;\
	rm -rf $$CONTROLLER_GEN_TMP_DIR ;\
	}
CONTROLLER_GEN=$(GOBIN)/controller-gen
else
CONTROLLER_GEN=$(shell which controller-gen)
endif

KUBEBUILDER_ASSETS=/usr/local/kubebuilder/bin
export KUBEBUILDER_ASSETS

# find or download kubebuilder
# download kubebuilder if necessary
kubebuilder:
ifeq (, $(shell which kubebuilder))
	@{ \
	set -e ;\
	os=$(shell go env GOOS) ;\
	arch=$(shell go env GOARCH) ;\
	sudo mkdir -p /usr/local/kubebuilder/bin/ ; \
	sudo curl -k -Lo /usr/local/kubebuilder/bin/kubebuilder https://github.com/kubernetes-sigs/kubebuilder/releases/download/v3.2.0/kubebuilder_$${os}_$${arch} ; \
	curl -k -sSLo /tmp/envtest-bins.tar.gz "https://go.kubebuilder.io/test-tools/${K8S_VERSION}/$${os}/$${arch}" ; \
	sudo tar -C /usr/local/kubebuilder --strip-components=1 -zvxf /tmp/envtest-bins.tar.gz ; \
	export PATH=$$PATH:/usr/local/kubebuilder/bin ;\
	}
endif
	mkdir -p .build
	${KUBEBUILDER_ASSETS}/kube-apiserver --version
	${KUBEBUILDER_ASSETS}/kubectl version || true

create-namespace:
	kubectl create namespace `cat .id`

delete-namespace:
	kubectl delete namespace `cat .id`

install-crds: .id
	helm template db-controller-crd helm/db-controller-crds/ --namespace=`cat .id` |kubectl apply -f -

uninstall-crds: .id
	helm template db-controller-crd helm/db-controller-crds/ --namespace=`cat .id` |kubectl delete -f -

deploy-controller: .id
	helm template db-controller ./helm/db-controller/ --namespace=`cat .id` -f helm/db-controller/minikube.yaml | kubectl apply --namespace `cat .id` -f -

uninstall-controller: .id
	helm template db-controller ./helm/db-controller/ --namespace=`cat .id` -f helm/db-controller/minikube.yaml | kubectl delete --namespace `cat .id` -f -

deploy-samples: .id
	helm template dbclaim-sample helm/dbclaim-sample --namespace=`cat .id` | kubectl apply -f -

uninstall-samples:
	helm template dbclaim-sample helm/dbclaim-sample --namespace=`cat .id` | kubectl delete -f -

deploy-all: create-namespace install-crds deploy-controller

uninstall-all: uninstall-controller uninstall-crds delete-namespace

build-properties:
	@sed 's/{CHART_FILE}/$(CHART_FILE)/g' build.properties.in > build.properties

build-properties-crd:
	@sed 's/{CHART_FILE}/$(CHART_FILE_CRD)/g' build.properties.in > crd.build.properties

${DB_CONTROLLER_CHART}-${CHART_VERSION}.tgz:
	${HELM_ENTRYPOINT} "helm package ${DB_CONTROLLER_CHART} --version ${CHART_VERSION} --app-version ${APP_VERSION}"

build-chart: ${DB_CONTROLLER_CHART}-${CHART_VERSION}.tgz

build-chart-crd: manifests
	${HELM_ENTRYPOINT} "helm package ${CRDS_CHART} --version ${CHART_VERSION}"


# Emit local aws credentials to environment
push-chart:
	${HELM} \
		s3 push ${CHART_FILE} infobloxcto

push-chart-crd:
	${HELM} \
		s3 push ${CHART_FILE_CRD} infobloxcto

clean:
	rm -f *build.properties || true
	rm -f *.tgz || true
	rm .push* .image* || true

deploy-crds: .id build-chart-crd
	${HELM} upgrade --install --namespace $(cat .id) ${CRDS_CHART} --version $(CHART_VERSION)

deploy: .id docker-push build-chart
	helm upgrade --install `cat .id`-db-ctrl ${IMAGE_NAME}-${CHART_VERSION}.tgz \
		--debug --wait --namespace "`cat .id`" \
		--create-namespace \
		-f helm/db-controller/minikube.yaml \
		--set dbController.class=`cat .id` \
		--set image.tag="${TAG}"  ${HELM_SETFLAGS}

undeploy: .id
	helm delete --namespace `cat .id` `cat .id`-db-ctrl

.PHONY: list-of-images
list-of-images:
    # @echo -n ${REGISTRY}/${DBPROXY_IMG_PATH}:${TAG} ${REGISTRY}/${DSNEXEC_IMG_PATH}:${TAG} ${REGISTRY}/${IMAGE_NAME}:${TAG}
	@echo -n ${DBPROXY_IMG_PATH}:${TAG} ${DSNEXEC_IMG_PATH}:${TAG} ${IMG_PATH}:${TAG}
=======
endef
>>>>>>> 546b0937
<|MERGE_RESOLUTION|>--- conflicted
+++ resolved
@@ -63,9 +63,6 @@
 
 .PHONY: test
 test: manifests generate fmt vet envtest ## Run tests.
-<<<<<<< HEAD
-	KUBEBUILDER_ASSETS="$(shell $(ENVTEST) use $(ENVTEST_K8S_VERSION) -p path)" go test ./... --short -coverprofile cover.out -v 1
-=======
 	KUBEBUILDER_ASSETS="$(shell $(ENVTEST) use $(ENVTEST_K8S_VERSION) --bin-dir $(LOCALBIN) -p path)" go test $$(go list ./... | grep -v /e2e) -coverprofile cover.out
 
 # Utilize Kind or modify the e2e tests to load the image locally, enabling compatibility with other vendors.
@@ -80,7 +77,6 @@
 .PHONY: lint-fix
 lint-fix: golangci-lint ## Run golangci-lint linter and perform fixes
 	$(GOLANGCI_LINT) run --fix
->>>>>>> 546b0937
 
 ##@ Build
 
@@ -201,130 +197,4 @@
 GOBIN=$(LOCALBIN) go install $${package} ;\
 mv "$$(echo "$(1)" | sed "s/-$(3)$$//")" $(1) ;\
 }
-<<<<<<< HEAD
-endef
-
-# Updates helm chart db-controller-crds to be in sync
-update_crds: manifests
-	cp ./config/crd/bases/persistance.atlas.infoblox.com_databaseclaims.yaml ./helm/db-controller-crds/crd/persistance.atlas.infoblox.com_databaseclaims.yaml
-	cp ./config/crd/bases/persistance.atlas.infoblox.com_dbroleclaims.yaml ./helm/db-controller-crds/crd/persistance.atlas.infoblox.com_dbroleclaims.yaml
-	cp ./config/crd/bases/persistance.atlas.infoblox.com_schemauserclaims.yaml ./helm/db-controller-crds/crd/persistance.atlas.infoblox.com_schemauserclaims.yaml
-
-# find or download controller-gen
-# download controller-gen if necessary
-.PHONY: controller-gen
-controller-gen:
-ifeq (, $(shell which controller-gen))
-	{ \
-	set -e ;\
-	CONTROLLER_GEN_TMP_DIR=$$(mktemp -d) ;\
-	cd $$CONTROLLER_GEN_TMP_DIR ;\
-	go mod init tmp ;\
-	go install sigs.k8s.io/controller-tools/cmd/controller-gen@v0.15.0 ;\
-	rm -rf $$CONTROLLER_GEN_TMP_DIR ;\
-	}
-CONTROLLER_GEN=$(GOBIN)/controller-gen
-else
-CONTROLLER_GEN=$(shell which controller-gen)
-endif
-
-KUBEBUILDER_ASSETS=/usr/local/kubebuilder/bin
-export KUBEBUILDER_ASSETS
-
-# find or download kubebuilder
-# download kubebuilder if necessary
-kubebuilder:
-ifeq (, $(shell which kubebuilder))
-	@{ \
-	set -e ;\
-	os=$(shell go env GOOS) ;\
-	arch=$(shell go env GOARCH) ;\
-	sudo mkdir -p /usr/local/kubebuilder/bin/ ; \
-	sudo curl -k -Lo /usr/local/kubebuilder/bin/kubebuilder https://github.com/kubernetes-sigs/kubebuilder/releases/download/v3.2.0/kubebuilder_$${os}_$${arch} ; \
-	curl -k -sSLo /tmp/envtest-bins.tar.gz "https://go.kubebuilder.io/test-tools/${K8S_VERSION}/$${os}/$${arch}" ; \
-	sudo tar -C /usr/local/kubebuilder --strip-components=1 -zvxf /tmp/envtest-bins.tar.gz ; \
-	export PATH=$$PATH:/usr/local/kubebuilder/bin ;\
-	}
-endif
-	mkdir -p .build
-	${KUBEBUILDER_ASSETS}/kube-apiserver --version
-	${KUBEBUILDER_ASSETS}/kubectl version || true
-
-create-namespace:
-	kubectl create namespace `cat .id`
-
-delete-namespace:
-	kubectl delete namespace `cat .id`
-
-install-crds: .id
-	helm template db-controller-crd helm/db-controller-crds/ --namespace=`cat .id` |kubectl apply -f -
-
-uninstall-crds: .id
-	helm template db-controller-crd helm/db-controller-crds/ --namespace=`cat .id` |kubectl delete -f -
-
-deploy-controller: .id
-	helm template db-controller ./helm/db-controller/ --namespace=`cat .id` -f helm/db-controller/minikube.yaml | kubectl apply --namespace `cat .id` -f -
-
-uninstall-controller: .id
-	helm template db-controller ./helm/db-controller/ --namespace=`cat .id` -f helm/db-controller/minikube.yaml | kubectl delete --namespace `cat .id` -f -
-
-deploy-samples: .id
-	helm template dbclaim-sample helm/dbclaim-sample --namespace=`cat .id` | kubectl apply -f -
-
-uninstall-samples:
-	helm template dbclaim-sample helm/dbclaim-sample --namespace=`cat .id` | kubectl delete -f -
-
-deploy-all: create-namespace install-crds deploy-controller
-
-uninstall-all: uninstall-controller uninstall-crds delete-namespace
-
-build-properties:
-	@sed 's/{CHART_FILE}/$(CHART_FILE)/g' build.properties.in > build.properties
-
-build-properties-crd:
-	@sed 's/{CHART_FILE}/$(CHART_FILE_CRD)/g' build.properties.in > crd.build.properties
-
-${DB_CONTROLLER_CHART}-${CHART_VERSION}.tgz:
-	${HELM_ENTRYPOINT} "helm package ${DB_CONTROLLER_CHART} --version ${CHART_VERSION} --app-version ${APP_VERSION}"
-
-build-chart: ${DB_CONTROLLER_CHART}-${CHART_VERSION}.tgz
-
-build-chart-crd: manifests
-	${HELM_ENTRYPOINT} "helm package ${CRDS_CHART} --version ${CHART_VERSION}"
-
-
-# Emit local aws credentials to environment
-push-chart:
-	${HELM} \
-		s3 push ${CHART_FILE} infobloxcto
-
-push-chart-crd:
-	${HELM} \
-		s3 push ${CHART_FILE_CRD} infobloxcto
-
-clean:
-	rm -f *build.properties || true
-	rm -f *.tgz || true
-	rm .push* .image* || true
-
-deploy-crds: .id build-chart-crd
-	${HELM} upgrade --install --namespace $(cat .id) ${CRDS_CHART} --version $(CHART_VERSION)
-
-deploy: .id docker-push build-chart
-	helm upgrade --install `cat .id`-db-ctrl ${IMAGE_NAME}-${CHART_VERSION}.tgz \
-		--debug --wait --namespace "`cat .id`" \
-		--create-namespace \
-		-f helm/db-controller/minikube.yaml \
-		--set dbController.class=`cat .id` \
-		--set image.tag="${TAG}"  ${HELM_SETFLAGS}
-
-undeploy: .id
-	helm delete --namespace `cat .id` `cat .id`-db-ctrl
-
-.PHONY: list-of-images
-list-of-images:
-    # @echo -n ${REGISTRY}/${DBPROXY_IMG_PATH}:${TAG} ${REGISTRY}/${DSNEXEC_IMG_PATH}:${TAG} ${REGISTRY}/${IMAGE_NAME}:${TAG}
-	@echo -n ${DBPROXY_IMG_PATH}:${TAG} ${DSNEXEC_IMG_PATH}:${TAG} ${IMG_PATH}:${TAG}
-=======
-endef
->>>>>>> 546b0937
+endef