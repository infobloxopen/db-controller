--- conflicted
+++ resolved
@@ -1,4 +1,3 @@
-
 # Docker hub repo
 REGISTRY ?= infoblox
 # image name
@@ -85,17 +84,9 @@
 # More info on the awk command:
 # http://linuxcommand.org/lc3_adv_awk.php
 
-<<<<<<< HEAD
-update_crds: manifests
-	cp ./config/crd/bases/persistance.atlas.infoblox.com_databaseclaims.yaml ./helm/db-controller-crds/crds/persistance.atlas.infoblox.com_databaseclaims.yaml
-
-install-crds:
-	helm template db-controller-crd helm/db-controller-crds/ --namespace=${DBCTL_NAMESPACE} |kubectl apply -f -
-=======
 .PHONY: help
 help: ## Display this help.
 	@awk 'BEGIN {FS = ":.*##"; printf "\nUsage:\n  make \033[36m<target>\033[0m\n"} /^[a-zA-Z_0-9-]+:.*?##/ { printf "  \033[36m%-15s\033[0m %s\n", $$1, $$2 } /^##@/ { printf "\n\033[1m%s\033[0m\n", substr($$0, 5) } ' $(MAKEFILE_LIST)
->>>>>>> 601d4651
 
 ##@ Development
 
@@ -187,4 +178,8 @@
 GOBIN=$(PROJECT_DIR)/bin go get $(2) ;\
 rm -rf $$TMP_DIR ;\
 }
-endef+endef
+
+# Updates helm chart db-controller-crds to be in sync
+update_crds: manifests
+	cp ./config/crd/bases/persistance.atlas.infoblox.com_databaseclaims.yaml ./helm/db-controller-crds/crds/persistance.atlas.infoblox.com_databaseclaims.yaml