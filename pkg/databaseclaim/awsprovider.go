package databaseclaim

import (
	"context"
	"fmt"

	crossplaneaws "github.com/crossplane-contrib/provider-aws/apis/rds/v1alpha1"
	xpv1 "github.com/crossplane/crossplane-runtime/apis/common/v1"
	"github.com/go-logr/logr"
	v1 "github.com/infobloxopen/db-controller/api/v1"
	basefun "github.com/infobloxopen/db-controller/pkg/basefunctions"
	"github.com/infobloxopen/db-controller/pkg/hostparams"
	_ "github.com/lib/pq"
	"k8s.io/apimachinery/pkg/api/errors"
	metav1 "k8s.io/apimachinery/pkg/apis/meta/v1"
	"k8s.io/utils/ptr"
	"sigs.k8s.io/controller-runtime/pkg/client"
	"sigs.k8s.io/controller-runtime/pkg/log"
)

func (r *DatabaseClaimReconciler) manageCloudHostAWS(ctx context.Context, reqInfo *requestInfo, dbClaim *v1.DatabaseClaim, operationalMode ModeEnum) (bool, error) {
	dbHostIdentifier := r.getDynamicHostName(reqInfo.HostParams.Hash(), dbClaim)

	switch dbClaim.Spec.Type {
	case v1.AuroraPostgres:
		return r.manageAuroraDBInstances(ctx, reqInfo, dbHostIdentifier, dbClaim, operationalMode)
	case v1.Postgres:
		return r.managePostgresDBInstanceAWS(ctx, reqInfo, dbHostIdentifier, dbClaim, operationalMode)
	}

	return false, fmt.Errorf("%w: %q must be one of %s", v1.ErrInvalidDBType, dbClaim.Spec.Type, []v1.DatabaseType{v1.Postgres, v1.AuroraPostgres})

}

func (r *DatabaseClaimReconciler) manageAuroraDBInstances(ctx context.Context, reqInfo *requestInfo, dbHostIdentifier string, dbClaim *v1.DatabaseClaim, operationalMode ModeEnum) (bool, error) {

	if basefun.GetCloud(r.Config.Viper) == "aws" {
		_, err := r.manageDBClusterAWS(ctx, dbHostIdentifier, reqInfo, dbClaim, operationalMode)
		if err != nil {
			return false, err
		}
	}

	log.FromContext(ctx).Info("dbcluster is ready. proceeding to manage dbinstance")
	firstInsReady, err := r.manageAuroraDBInstance(ctx, reqInfo, dbHostIdentifier, dbClaim, false)
	if err != nil {
		return false, err
	}
	secondInsReady := true
	if basefun.GetMultiAZEnabled(r.Config.Viper) {
		secondInsReady, err = r.manageAuroraDBInstance(ctx, reqInfo, dbHostIdentifier, dbClaim, true)
		if err != nil {
			return false, err
		}
	}
	return firstInsReady && secondInsReady, nil
}

func (r *DatabaseClaimReconciler) manageDBClusterAWS(ctx context.Context, dbHostName string, reqInfo *requestInfo,
	dbClaim *v1.DatabaseClaim, operationalMode ModeEnum) (bool, error) {

	logr := log.FromContext(ctx)

	pgName, err := r.manageClusterParamGroup(ctx, reqInfo, dbClaim)
	if err != nil {
		logr.Error(err, "parameter group setup failed")
		return false, err
	}

	serviceNS, err := r.getServiceNamespace()
	if err != nil {
		return false, err
	}

	dbSecretCluster := xpv1.SecretReference{
		Name:      dbHostName,
		Namespace: serviceNS,
	}

	dbMasterSecretCluster := xpv1.SecretKeySelector{
		SecretReference: xpv1.SecretReference{
			Name:      dbHostName + masterSecretSuffix,
			Namespace: serviceNS,
		},
		Key: masterPasswordKey,
	}
	dbCluster := &crossplaneaws.DBCluster{}
	providerConfigReference := xpv1.Reference{
		Name: basefun.GetProviderConfig(r.Config.Viper),
	}

	params := &reqInfo.HostParams
	restoreFromSource := defaultRestoreFromSource
	encryptStrg := true

	var auroraBackupRetentionPeriod *int64
	if reqInfo.BackupRetentionDays != 0 {
		auroraBackupRetentionPeriod = &reqInfo.BackupRetentionDays
	} else {
		auroraBackupRetentionPeriod = nil
	}

	dbClaim.Spec.Tags = r.configureBackupPolicy(dbClaim.Spec.BackupPolicy, dbClaim.Spec.Tags)

	err = r.Client.Get(ctx, client.ObjectKey{
		Name: dbHostName,
	}, dbCluster)
	if err != nil {
		if client.IgnoreNotFound(err) != nil {
			return false, err
		}

		logr.Info("creating_crossplane_dbcluster", "name", dbHostName)
		dbCluster = &crossplaneaws.DBCluster{
			ObjectMeta: metav1.ObjectMeta{
				Name: dbHostName,
				// TODO - Figure out the proper labels for resource
				// Labels:    map[string]string{"app.kubernetes.io/managed-by": "db-controller"},
			},
			Spec: crossplaneaws.DBClusterSpec{
				ForProvider: crossplaneaws.DBClusterParameters{
					Region:                basefun.GetRegion(r.Config.Viper),
					BackupRetentionPeriod: auroraBackupRetentionPeriod,
					CustomDBClusterParameters: crossplaneaws.CustomDBClusterParameters{
						SkipFinalSnapshot: params.SkipFinalSnapshotBeforeDeletion,
						VPCSecurityGroupIDRefs: []xpv1.Reference{
							{Name: basefun.GetVpcSecurityGroupIDRefs(r.Config.Viper)},
						},
						DBSubnetGroupNameRef: &xpv1.Reference{
							Name: basefun.GetDbSubnetGroupNameRef(r.Config.Viper),
						},
						AutogeneratePassword:        true,
						MasterUserPasswordSecretRef: &dbMasterSecretCluster,
						DBClusterParameterGroupNameRef: &xpv1.Reference{
							Name: pgName,
						},
						EngineVersion: ptr.To(getEngineVersion(params, r)),
					},
					Engine: &params.Type,
					Tags:   DBClaimTags(dbClaim.Spec.Tags).DBTags(),
					// Items from Config
					MasterUsername:                  &params.MasterUsername,
					EnableIAMDatabaseAuthentication: &params.EnableIAMDatabaseAuthentication,
					StorageEncrypted:                &encryptStrg,
					StorageType:                     &params.StorageType,
					Port:                            &params.Port,
					EnableCloudwatchLogsExports:     reqInfo.EnableCloudwatchLogsExport,
					IOPS:                            nil,
					PreferredMaintenanceWindow:      dbClaim.Spec.PreferredMaintenanceWindow,
				},
				ResourceSpec: xpv1.ResourceSpec{
					WriteConnectionSecretToReference: &dbSecretCluster,
					ProviderConfigReference:          &providerConfigReference,
					DeletionPolicy:                   params.DeletionPolicy,
				},
			},
		}
		if operationalMode == M_UseNewDB && dbClaim.Spec.RestoreFrom != "" {
			snapshotID := dbClaim.Spec.RestoreFrom
			dbCluster.Spec.ForProvider.CustomDBClusterParameters.RestoreFrom = &crossplaneaws.RestoreDBClusterBackupConfiguration{
				Snapshot: &crossplaneaws.SnapshotRestoreBackupConfiguration{
					SnapshotIdentifier: &snapshotID,
				},
				Source: &restoreFromSource,
			}
		}
		//create master password secret, before calling create on DBInstance
		err := r.manageMasterPassword(ctx, dbCluster.Spec.ForProvider.CustomDBClusterParameters.MasterUserPasswordSecretRef)
		if err != nil {
			return false, err
		}
		logr.Info("creating crossplane DBCluster resource", "DBCluster", dbCluster.Name)
		if err := r.Client.Create(ctx, dbCluster); err != nil {
			logr.Error(err, "crossplane_dbcluster_create")
			return false, err
		}

	}
	if !dbCluster.ObjectMeta.DeletionTimestamp.IsZero() {
		err = fmt.Errorf("can not create Cloud DB cluster %s it is being deleted", dbHostName)
		logr.Error(err, "dbCluster", "dbHostIdentifier", dbHostName)
		return false, err
	}

	if dbClaim.Spec.PreferredMaintenanceWindow != nil {
		dbCluster.Spec.ForProvider.PreferredMaintenanceWindow = dbClaim.Spec.PreferredMaintenanceWindow
	}

	_, err = r.updateDBClusterAWS(ctx, reqInfo, dbClaim, dbCluster)
	if err != nil {
		return false, err
	}

	return r.isResourceReady("aurora.cluster", dbHostName, dbCluster.Status.ResourceStatus)
}

func (r *DatabaseClaimReconciler) managePostgresDBInstanceAWS(ctx context.Context, reqInfo *requestInfo, dbHostName string, dbClaim *v1.DatabaseClaim, operationalMode ModeEnum) (bool, error) {
	logr := log.FromContext(ctx)
	serviceNS, err := r.getServiceNamespace()
	if err != nil {
		return false, err
	}
	dbSecretInstance := xpv1.SecretReference{
		Name:      dbHostName,
		Namespace: serviceNS,
	}

	dbMasterSecretInstance := xpv1.SecretKeySelector{
		SecretReference: xpv1.SecretReference{
			Name:      dbHostName + masterSecretSuffix,
			Namespace: serviceNS,
		},
		Key: masterPasswordKey,
	}

	pgName, err := r.managePostgresParamGroup(ctx, reqInfo, dbClaim)
	if err != nil {
		logr.Error(err, "parameter group setup failed")
		return false, err
	}
	// Infrastructure Config
	region := basefun.GetRegion(r.Config.Viper)
	providerConfigReference := xpv1.Reference{
		Name: basefun.GetProviderConfig(r.Config.Viper),
	}
	restoreFromSource := defaultRestoreFromSource
	dbInstance := &crossplaneaws.DBInstance{}

	params := &reqInfo.HostParams
	ms64 := int64(params.MinStorageGB)
	multiAZ := basefun.GetMultiAZEnabled(r.Config.Viper)
	trueVal := true

	dbClaim.Spec.Tags = r.configureBackupPolicy(dbClaim.Spec.BackupPolicy, dbClaim.Spec.Tags)

	var maxStorageVal *int64

	if params.MaxStorageGB == 0 {
		maxStorageVal = nil
	} else {
		maxStorageVal = &params.MaxStorageGB

	}

	labels := propagateLabels(dbClaim.Labels)

	err = r.Client.Get(ctx, client.ObjectKey{
		Name: dbHostName,
	}, dbInstance)
	if err != nil {
		if errors.IsNotFound(err) {
			dbInstance = &crossplaneaws.DBInstance{
				ObjectMeta: metav1.ObjectMeta{
					Name: dbHostName,
					// TODO - Figure out the proper labels for resource
					// Labels:    map[string]string{"app.kubernetes.io/managed-by": "db-controller"},
<<<<<<< HEAD
					Namespace: serviceNS,
					Labels: map[string]string{
						"app.kubernetes.io/component": dbClaim.Labels["app.kubernetes.io/component"],
						"app.kubernetes.io/instance":  dbClaim.Labels["app.kubernetes.io/instance"],
						"app.kubernetes.io/name":      dbClaim.Labels["app.kubernetes.io/name"],
					},
=======
					Labels: labels,
>>>>>>> 9577bbde
				},
				Spec: crossplaneaws.DBInstanceSpec{
					ForProvider: crossplaneaws.DBInstanceParameters{
						CACertificateIdentifier: &reqInfo.CACertificateIdentifier,
						Region:                  region,
						CustomDBInstanceParameters: crossplaneaws.CustomDBInstanceParameters{
							ApplyImmediately:  &trueVal,
							SkipFinalSnapshot: params.SkipFinalSnapshotBeforeDeletion,
							VPCSecurityGroupIDRefs: []xpv1.Reference{
								{Name: basefun.GetVpcSecurityGroupIDRefs(r.Config.Viper)},
							},
							DBSubnetGroupNameRef: &xpv1.Reference{
								Name: basefun.GetDbSubnetGroupNameRef(r.Config.Viper),
							},
							DBParameterGroupNameRef: &xpv1.Reference{
								Name: pgName,
							},
							AutogeneratePassword:        true,
							MasterUserPasswordSecretRef: &dbMasterSecretInstance,
							EngineVersion:               ptr.To(getEngineVersion(params, r)),
						},
						Engine:              &params.Type,
						MultiAZ:             &multiAZ,
						DBInstanceClass:     &params.InstanceClass,
						AllocatedStorage:    &ms64,
						MaxAllocatedStorage: maxStorageVal,
						Tags:                ReplaceOrAddTag(DBClaimTags(dbClaim.Spec.Tags).DBTags(), OperationalStatusTagKey, OperationalStatusActiveValue),
						// Items from Config
						MasterUsername:                  &params.MasterUsername,
						PubliclyAccessible:              &params.PubliclyAccessible,
						EnableIAMDatabaseAuthentication: &params.EnableIAMDatabaseAuthentication,
						EnablePerformanceInsights:       &reqInfo.EnablePerfInsight,
						EnableCloudwatchLogsExports:     reqInfo.EnableCloudwatchLogsExport,
						BackupRetentionPeriod:           &reqInfo.BackupRetentionDays,
						StorageEncrypted:                &trueVal,
						StorageType:                     &params.StorageType,
						Port:                            &params.Port,
						PreferredMaintenanceWindow:      dbClaim.Spec.PreferredMaintenanceWindow,
					},
					ResourceSpec: xpv1.ResourceSpec{
						WriteConnectionSecretToReference: &dbSecretInstance,
						ProviderConfigReference:          &providerConfigReference,
						DeletionPolicy:                   params.DeletionPolicy,
					},
				},
			}
			if operationalMode == M_UseNewDB && dbClaim.Spec.RestoreFrom != "" {
				snapshotID := dbClaim.Spec.RestoreFrom
				dbInstance.Spec.ForProvider.CustomDBInstanceParameters.RestoreFrom = &crossplaneaws.RestoreDBInstanceBackupConfiguration{
					Snapshot: &crossplaneaws.SnapshotRestoreBackupConfiguration{
						SnapshotIdentifier: &snapshotID,
					},
					Source: &restoreFromSource,
				}
			}

			//create master password secret, before calling create on DBInstance
			err := r.manageMasterPassword(ctx, dbInstance.Spec.ForProvider.CustomDBInstanceParameters.MasterUserPasswordSecretRef)
			if err != nil {
				return false, err
			}
			//create DBInstance
			logr.Info("creating crossplane DBInstance resource", "DBInstance", dbInstance.Name)
			if err := r.Client.Create(ctx, dbInstance); err != nil {
				return false, err
			}
		} else {
			//not errors.IsNotFound(err) {
			return false, err
		}
	}
	// Deletion is long running task check that is not being deleted.
	if !dbInstance.ObjectMeta.DeletionTimestamp.IsZero() {
		err = fmt.Errorf("can not create Cloud DB instance %s it is being deleted", dbHostName)
		logr.Error(err, "DBInstance", "dbHostIdentifier", dbHostName)
		return false, err
	}

	_, err = r.updateDBInstance(ctx, reqInfo, dbClaim, dbInstance)
	if err != nil {
		return false, err
	}
	return r.isResourceReady("rds.instance", dbHostName, dbInstance.Status.ResourceStatus)
}

func (r *DatabaseClaimReconciler) updateDBClusterAWS(ctx context.Context, reqInfo *requestInfo, dbClaim *v1.DatabaseClaim, dbCluster *crossplaneaws.DBCluster) (bool, error) {

	logr := log.FromContext(ctx)

	// Create a patch snapshot from current DBCluster
	patchDBCluster := client.MergeFrom(dbCluster.DeepCopy())

	// Update DBCluster
	dbClaim.Spec.Tags = r.configureBackupPolicy(dbClaim.Spec.BackupPolicy, dbClaim.Spec.Tags)
	dbCluster.Spec.ForProvider.Tags = DBClaimTags(dbClaim.Spec.Tags).DBTags()
	if reqInfo.BackupRetentionDays != 0 {
		dbCluster.Spec.ForProvider.BackupRetentionPeriod = &reqInfo.BackupRetentionDays
	}
	dbCluster.Spec.ForProvider.StorageType = &reqInfo.HostParams.StorageType
	dbCluster.Spec.DeletionPolicy = reqInfo.HostParams.DeletionPolicy

	// Compute a json patch based on the changed RDSInstance
	dbClusterPatchData, err := patchDBCluster.Data(dbCluster)
	if err != nil {
		return false, err
	}
	// an empty json patch will be {}, we can assert that no update is required if len == 2
	// we could also just apply the empty patch if additional call to apiserver isn't an issue
	if len(dbClusterPatchData) <= 2 {
		return false, nil
	}

	logr.Info("updating crossplane DBCluster resource", "DBCluster", dbCluster.Name)
	err = r.Client.Patch(ctx, dbCluster, patchDBCluster)
	if err != nil {
		return false, err
	}

	return true, nil
}

func (r *DatabaseClaimReconciler) manageAuroraDBInstance(ctx context.Context, reqInfo *requestInfo, dbHostName string, dbClaim *v1.DatabaseClaim, isSecondIns bool) (bool, error) {
	logr := log.FromContext(ctx)
	// Infrastructure Config
	region := basefun.GetRegion(r.Config.Viper)
	providerConfigReference := xpv1.Reference{
		Name: basefun.GetProviderConfig(r.Config.Viper),
	}
	pgName, err := r.manageAuroraPostgresParamGroup(ctx, reqInfo, dbClaim)
	if err != nil {
		logr.Error(err, "parameter group setup failed")
		return false, err
	}
	dbClusterIdentifier := dbHostName
	if isSecondIns {
		dbHostName = dbHostName + "-2"
	}
	dbInstance := &crossplaneaws.DBInstance{}

	params := &reqInfo.HostParams
	trueVal := true

<<<<<<< HEAD
	serviceNS, err := r.getServiceNamespace()
	if err != nil {
		logr.Error(err, "failed to get service namespace")
		return false, err
	}

=======
>>>>>>> 9577bbde
	dbClaim.Spec.Tags = r.configureBackupPolicy(dbClaim.Spec.BackupPolicy, dbClaim.Spec.Tags)

	labels := propagateLabels(dbClaim.Labels)

	err = r.Client.Get(ctx, client.ObjectKey{
		Name: dbHostName,
	}, dbInstance)
	if err != nil {
		if errors.IsNotFound(err) {
			logr.Info("aurora db instance not found. creating now")
			dbInstance = &crossplaneaws.DBInstance{
				ObjectMeta: metav1.ObjectMeta{
					Name:      dbHostName,
					Namespace: serviceNS,
					// TODO - Figure out the proper labels for resource
					// Labels:    map[string]string{"app.kubernetes.io/managed-by": "db-controller"},
<<<<<<< HEAD

					Labels: map[string]string{
						"app.kubernetes.io/component": dbClaim.Labels["app.kubernetes.io/component"],
						"app.kubernetes.io/instance":  dbClaim.Labels["app.kubernetes.io/instance"],
						"app.kubernetes.io/name":      dbClaim.Labels["app.kubernetes.io/name"],
					},
=======
					Labels: labels,
>>>>>>> 9577bbde
				},
				Spec: crossplaneaws.DBInstanceSpec{
					ForProvider: crossplaneaws.DBInstanceParameters{
						CACertificateIdentifier: &reqInfo.CACertificateIdentifier,
						Region:                  region,
						CustomDBInstanceParameters: crossplaneaws.CustomDBInstanceParameters{
							ApplyImmediately:  &trueVal,
							SkipFinalSnapshot: params.SkipFinalSnapshotBeforeDeletion,
							EngineVersion:     ptr.To(getEngineVersion(params, r)),
						},
						DBParameterGroupName: &pgName,
						Engine:               &params.Type,
						DBInstanceClass:      &params.InstanceClass,
						Tags:                 ReplaceOrAddTag(DBClaimTags(dbClaim.Spec.Tags).DBTags(), OperationalStatusTagKey, OperationalStatusActiveValue),
						// Items from Config
						PubliclyAccessible:          &params.PubliclyAccessible,
						DBClusterIdentifier:         &dbClusterIdentifier,
						EnablePerformanceInsights:   &reqInfo.EnablePerfInsight,
						EnableCloudwatchLogsExports: nil,
						PreferredMaintenanceWindow:  dbClaim.Spec.PreferredMaintenanceWindow,
					},
					ResourceSpec: xpv1.ResourceSpec{
						ProviderConfigReference: &providerConfigReference,
						DeletionPolicy:          params.DeletionPolicy,
					},
				},
			}

			logr.Info("creating crossplane DBInstance resource", "DBInstance", dbInstance.Name)

			r.Client.Create(ctx, dbInstance)
		} else {
			//not errors.IsNotFound(err) {
			return false, err
		}
	}

	// Deletion is long running task check that is not being deleted.
	if !dbInstance.ObjectMeta.DeletionTimestamp.IsZero() {
		err = fmt.Errorf("can not create Cloud DB instance %s it is being deleted", dbHostName)
		logr.Error(err, "DBInstance", "dbHostIdentifier", dbHostName)
		return false, err
	}

	dbInstance.Spec.ForProvider.Tags = ReplaceOrAddTag(
		DBClaimTags(dbClaim.Spec.Tags).DBTags(),
		OperationalStatusTagKey,
		OperationalStatusActiveValue,
	)

	if dbClaim.Spec.PreferredMaintenanceWindow != nil {
		dbInstance.Spec.ForProvider.PreferredMaintenanceWindow = dbClaim.Spec.PreferredMaintenanceWindow
	}

	_, err = r.updateDBInstance(ctx, reqInfo, dbClaim, dbInstance)
	if err != nil {
<<<<<<< HEAD
		logr.Error(err, "failed to update crossplane DBInstance", "DBInstance", dbInstance.Name)
		return false, err
=======
		return false, fmt.Errorf("error updating DBInstance %s: %w", dbHostName, err)
>>>>>>> 9577bbde
	}

	return r.isResourceReady("aurora.instance", dbHostName, dbInstance.Status.ResourceStatus)
}

func (r *DatabaseClaimReconciler) managePostgresParamGroup(ctx context.Context, reqInfo *requestInfo, dbClaim *v1.DatabaseClaim) (string, error) {

	logr := log.FromContext(ctx)

	logical := "rds.logical_replication"
	one := "1"
	immediate := "immediate"
	reboot := "pending-reboot"
	forceSsl := "rds.force_ssl"
	transactionTimeout := "idle_in_transaction_session_timeout"
	transactionTimeoutValue := "300000"
	params := &reqInfo.HostParams
	pgName := r.getParameterGroupName(params, dbClaim, reqInfo.DbType)
	sharedLib := "shared_preload_libraries"
	sharedLibValue := "pg_stat_statements,pg_cron"
	cron := "cron.database_name"
	cronValue := reqInfo.MasterConnInfo.DatabaseName
	desc := "custom PG for " + pgName

	providerConfigReference := xpv1.Reference{
		Name: basefun.GetProviderConfig(r.Config.Viper),
	}

	dbParamGroup := &crossplaneaws.DBParameterGroup{}

	err := r.Client.Get(ctx, client.ObjectKey{
		Name: pgName,
	}, dbParamGroup)
	if err != nil {
		if errors.IsNotFound(err) {
			dbParamGroup = &crossplaneaws.DBParameterGroup{
				ObjectMeta: metav1.ObjectMeta{
					Name: pgName,
				},
				Spec: crossplaneaws.DBParameterGroupSpec{
					ForProvider: crossplaneaws.DBParameterGroupParameters{
						Region:      basefun.GetRegion(r.Config.Viper),
						Description: &desc,
						CustomDBParameterGroupParameters: crossplaneaws.CustomDBParameterGroupParameters{
							DBParameterGroupFamilySelector: &crossplaneaws.DBParameterGroupFamilyNameSelector{
								Engine:        params.Type,
								EngineVersion: ptr.To(getEngineVersion(params, r)),
							},
							Parameters: []crossplaneaws.CustomParameter{
								{ParameterName: &logical,
									ParameterValue: &one,
									ApplyMethod:    &reboot,
								},
								{ParameterName: &forceSsl,
									ParameterValue: &one,
									ApplyMethod:    &immediate,
								},
								{ParameterName: &transactionTimeout,
									ParameterValue: &transactionTimeoutValue,
									ApplyMethod:    &immediate,
								},
								{ParameterName: &sharedLib,
									ParameterValue: &sharedLibValue,
									ApplyMethod:    &reboot,
								},
								{ParameterName: &cron,
									ParameterValue: &cronValue,
									ApplyMethod:    &reboot,
								},
							},
						},
					},
					ResourceSpec: xpv1.ResourceSpec{
						ProviderConfigReference: &providerConfigReference,
						DeletionPolicy:          params.DeletionPolicy,
					},
				},
			}
			logr.Info("creating crossplane DBParameterGroup resource", "DBParameterGroup", dbParamGroup.Name)

			err = r.Client.Create(ctx, dbParamGroup)
			if err != nil {
				return pgName, err
			}

		} else {
			//not errors.IsNotFound(err) {
			return pgName, err
		}
	}
	return pgName, nil
}

func (r *DatabaseClaimReconciler) manageAuroraPostgresParamGroup(ctx context.Context, reqInfo *requestInfo, dbClaim *v1.DatabaseClaim) (string, error) {

	logr := log.FromContext(ctx)

	immediate := "immediate"
	reboot := "pending-reboot"
	transactionTimeout := "idle_in_transaction_session_timeout"
	transactionTimeoutValue := "300000"
	params := &reqInfo.HostParams
	pgName := r.getParameterGroupName(params, dbClaim, reqInfo.DbType)
	sharedLib := "shared_preload_libraries"
	sharedLibValue := "pg_stat_statements,pg_cron"
	cron := "cron.database_name"
	cronValue := reqInfo.MasterConnInfo.DatabaseName
	desc := "custom PG for " + pgName

	providerConfigReference := xpv1.Reference{
		Name: basefun.GetProviderConfig(r.Config.Viper),
	}

	dbParamGroup := &crossplaneaws.DBParameterGroup{}

	err := r.Client.Get(ctx, client.ObjectKey{
		Name: pgName,
	}, dbParamGroup)
	if err != nil {
		if errors.IsNotFound(err) {
			dbParamGroup = &crossplaneaws.DBParameterGroup{
				ObjectMeta: metav1.ObjectMeta{
					Name: pgName,
				},
				Spec: crossplaneaws.DBParameterGroupSpec{
					ForProvider: crossplaneaws.DBParameterGroupParameters{
						Region:      basefun.GetRegion(r.Config.Viper),
						Description: &desc,
						CustomDBParameterGroupParameters: crossplaneaws.CustomDBParameterGroupParameters{
							DBParameterGroupFamilySelector: &crossplaneaws.DBParameterGroupFamilyNameSelector{
								Engine:        params.Type,
								EngineVersion: ptr.To(getEngineVersion(params, r)),
							},
							Parameters: []crossplaneaws.CustomParameter{
								{ParameterName: &transactionTimeout,
									ParameterValue: &transactionTimeoutValue,
									ApplyMethod:    &immediate,
								},
								{ParameterName: &sharedLib,
									ParameterValue: &sharedLibValue,
									ApplyMethod:    &reboot,
								},
								{ParameterName: &cron,
									ParameterValue: &cronValue,
									ApplyMethod:    &reboot,
								},
							},
						},
					},
					ResourceSpec: xpv1.ResourceSpec{
						ProviderConfigReference: &providerConfigReference,
						DeletionPolicy:          params.DeletionPolicy,
					},
				},
			}
			logr.Info("creating crossplane DBParameterGroup resource", "DBParameterGroup", dbParamGroup.Name)

			err = r.Client.Create(ctx, dbParamGroup)
			if err != nil {
				return pgName, err
			}

		} else {
			//not errors.IsNotFound(err) {
			return pgName, err
		}
	}
	return pgName, nil
}

func (r *DatabaseClaimReconciler) manageClusterParamGroup(ctx context.Context, reqInfo *requestInfo, dbClaim *v1.DatabaseClaim) (string, error) {

	logr := log.FromContext(ctx)

	logical := "rds.logical_replication"
	one := "1"
	immediate := "immediate"
	reboot := "pending-reboot"
	forceSsl := "rds.force_ssl"
	transactionTimeout := "idle_in_transaction_session_timeout"
	transactionTimeoutValue := "300000"
	params := &reqInfo.HostParams
	pgName := r.getParameterGroupName(params, dbClaim, reqInfo.DbType)
	sharedLib := "shared_preload_libraries"
	sharedLibValue := "pg_stat_statements,pg_cron"
	cron := "cron.database_name"
	cronValue := reqInfo.MasterConnInfo.DatabaseName
	desc := "custom PG for " + pgName

	providerConfigReference := xpv1.Reference{
		Name: basefun.GetProviderConfig(r.Config.Viper),
	}

	dbParamGroup := &crossplaneaws.DBClusterParameterGroup{}

	err := r.Client.Get(ctx, client.ObjectKey{
		Name: pgName,
	}, dbParamGroup)
	if err != nil {
		if errors.IsNotFound(err) {
			dbParamGroup = &crossplaneaws.DBClusterParameterGroup{
				ObjectMeta: metav1.ObjectMeta{
					Name: pgName,
				},
				Spec: crossplaneaws.DBClusterParameterGroupSpec{
					ForProvider: crossplaneaws.DBClusterParameterGroupParameters{
						Region:      basefun.GetRegion(r.Config.Viper),
						Description: &desc,
						CustomDBClusterParameterGroupParameters: crossplaneaws.CustomDBClusterParameterGroupParameters{
							DBParameterGroupFamilySelector: &crossplaneaws.DBParameterGroupFamilyNameSelector{
								Engine:        params.Type,
								EngineVersion: ptr.To(getEngineVersion(params, r)),
							},
							Parameters: []crossplaneaws.CustomParameter{
								{ParameterName: &logical,
									ParameterValue: &one,
									ApplyMethod:    &reboot,
								},
								{ParameterName: &forceSsl,
									ParameterValue: &one,
									ApplyMethod:    &immediate,
								},
								{ParameterName: &transactionTimeout,
									ParameterValue: &transactionTimeoutValue,
									ApplyMethod:    &immediate,
								},
								{ParameterName: &sharedLib,
									ParameterValue: &sharedLibValue,
									ApplyMethod:    &reboot,
								},
								{ParameterName: &cron,
									ParameterValue: &cronValue,
									ApplyMethod:    &reboot,
								},
							},
						},
					},
					ResourceSpec: xpv1.ResourceSpec{
						ProviderConfigReference: &providerConfigReference,
						DeletionPolicy:          params.DeletionPolicy,
					},
				},
			}
			logr.Info("creating crossplane DBParameterGroup resource", "DBParameterGroup", dbParamGroup.Name)

			err = r.Client.Create(ctx, dbParamGroup)
			if err != nil {
				return pgName, err
			}

		} else {
			//not errors.IsNotFound(err) {
			return pgName, err
		}
	}
	return pgName, nil
}

func (r *DatabaseClaimReconciler) deleteExternalResourcesAWS(ctx context.Context, reqInfo *requestInfo, dbClaim *v1.DatabaseClaim) error {
	// delete any external resources associated with the dbClaim
	// Only RDS Instance are managed for now
	reclaimPolicy := basefun.GetDefaultReclaimPolicy(r.Config.Viper)

	if reclaimPolicy == "delete" {
		dbHostName := r.getDynamicHostName(reqInfo.HostParams.Hash(), dbClaim)
		pgName := r.getParameterGroupName(&reqInfo.HostParams, dbClaim, reqInfo.DbType)

		// Delete
		if err := r.deleteCloudDatabaseAWS(dbHostName, ctx); err != nil {
			return err
		}
		return r.deleteParameterGroupAWS(ctx, pgName)

	}
	// else reclaimPolicy == "retain" nothing to do!

	return nil
}

func (r *DatabaseClaimReconciler) deleteCloudDatabaseAWS(dbHostName string, ctx context.Context) error {

	logr := log.FromContext(ctx)
	dbInstance := &crossplaneaws.DBInstance{}
	dbCluster := &crossplaneaws.DBCluster{}

	if basefun.GetMultiAZEnabled(r.Config.Viper) {
		err := r.Client.Get(ctx, client.ObjectKey{
			Name: dbHostName + "-2",
		}, dbInstance)
		if err != nil {
			if !errors.IsNotFound(err) {
				return err
			} // else not found - no action required
		} else if dbInstance.ObjectMeta.DeletionTimestamp.IsZero() {
			if err := r.Delete(ctx, dbInstance, client.PropagationPolicy(metav1.DeletePropagationBackground)); (err) != nil {
				logr.Info("unable delete crossplane DBInstance resource", "DBInstance", dbHostName+"-2")
				return err
			} else {
				logr.Info("deleted crossplane DBInstance resource", "DBInstance", dbHostName+"-2")
			}
		}
	}

	err := r.Client.Get(ctx, client.ObjectKey{
		Name: dbHostName,
	}, dbInstance)
	if err != nil {
		if !errors.IsNotFound(err) {
			return err
		} // else not found - no action required
	} else if dbInstance.ObjectMeta.DeletionTimestamp.IsZero() {
		if err := r.Delete(ctx, dbInstance, client.PropagationPolicy(metav1.DeletePropagationBackground)); (err) != nil {
			logr.Info("unable delete crossplane DBInstance resource", "DBInstance", dbHostName)
			return err
		} else {
			logr.Info("deleted crossplane DBInstance resource", "DBInstance", dbHostName)
		}
	}

	err = r.Client.Get(ctx, client.ObjectKey{
		Name: dbHostName,
	}, dbCluster)

	if err != nil {
		if errors.IsNotFound(err) {
			return nil //nothing to delete
		} else {
			return err
		}
	}

	if dbCluster.ObjectMeta.DeletionTimestamp.IsZero() {
		if err := r.Delete(ctx, dbCluster, client.PropagationPolicy(metav1.DeletePropagationBackground)); (err) != nil {
			logr.Info("unable delete crossplane DBCluster resource", "DBCluster", dbHostName)
			return err
		} else {
			logr.Info("deleted crossplane DBCluster resource", "DBCluster", dbHostName)
		}
	}

	return nil
}

func (r *DatabaseClaimReconciler) deleteParameterGroupAWS(ctx context.Context, pgName string) error {

	logr := log.FromContext(ctx)

	dbParamGroup := &crossplaneaws.DBParameterGroup{}
	dbClusterParamGroup := &crossplaneaws.DBClusterParameterGroup{}

	err := r.Client.Get(ctx, client.ObjectKey{
		Name: pgName,
	}, dbParamGroup)

	if err != nil {
		if !errors.IsNotFound(err) {
			return err
		} // else not found - no action required
	} else if dbParamGroup.ObjectMeta.DeletionTimestamp.IsZero() {
		if err := r.Delete(ctx, dbParamGroup, client.PropagationPolicy(metav1.DeletePropagationBackground)); (err) != nil {
			logr.Info("unable delete crossplane dbParamGroup resource", "dbParamGroup", dbParamGroup)
			return err
		} else {
			logr.Info("deleted crossplane dbParamGroup resource", "dbParamGroup", dbParamGroup)
		}
	}

	err = r.Client.Get(ctx, client.ObjectKey{
		Name: pgName,
	}, dbClusterParamGroup)

	if err != nil {
		if errors.IsNotFound(err) {
			return nil //nothing to delete
		} else {
			return err
		}
	}

	if dbClusterParamGroup.ObjectMeta.DeletionTimestamp.IsZero() {
		if err := r.Delete(ctx, dbClusterParamGroup, client.PropagationPolicy(metav1.DeletePropagationBackground)); (err) != nil {
			logr.Info("unable delete crossplane DBCluster resource", "dbClusterParamGroup", dbClusterParamGroup)
			return err
		} else {
			logr.Info("deleted crossplane DBCluster resource", "dbClusterParamGroup", dbClusterParamGroup)
		}
	}

	return nil
}

func (r *DatabaseClaimReconciler) updateDBInstance(ctx context.Context, reqInfo *requestInfo, dbClaim *v1.DatabaseClaim, dbInstance *crossplaneaws.DBInstance) (bool, error) {

	logr := log.FromContext(ctx)

	// Create a patch snapshot from current DBInstance
	patchDBInstance := client.MergeFrom(dbInstance.DeepCopy())

	// Update DBInstance
	dbClaim.Spec.Tags = r.configureBackupPolicy(dbClaim.Spec.BackupPolicy, dbClaim.Spec.Tags)
	dbInstance.Spec.ForProvider.Tags = ReplaceOrAddTag(DBClaimTags(dbClaim.Spec.Tags).DBTags(), OperationalStatusTagKey, OperationalStatusActiveValue)
	params := &reqInfo.HostParams
	if dbClaim.Spec.Type == v1.Postgres {
		multiAZ := basefun.GetMultiAZEnabled(r.Config.Viper)
		ms64 := int64(params.MinStorageGB)
		dbInstance.Spec.ForProvider.AllocatedStorage = &ms64

		var maxStorageVal *int64
		if params.MaxStorageGB == 0 {
			maxStorageVal = nil
		} else {
			maxStorageVal = &params.MaxStorageGB
		}
		dbInstance.Spec.ForProvider.MaxAllocatedStorage = maxStorageVal
		dbInstance.Spec.ForProvider.EnableCloudwatchLogsExports = reqInfo.EnableCloudwatchLogsExport
		dbInstance.Spec.ForProvider.MultiAZ = &multiAZ
	}
	enablePerfInsight := reqInfo.EnablePerfInsight
	dbInstance.Spec.ForProvider.EnablePerformanceInsights = &enablePerfInsight
	dbInstance.Spec.DeletionPolicy = params.DeletionPolicy
	dbInstance.Spec.ForProvider.CACertificateIdentifier = &reqInfo.CACertificateIdentifier
	if dbClaim.Spec.Type == v1.AuroraPostgres {
		dbInstance.Spec.ForProvider.EnableCloudwatchLogsExports = nil
	}

	// Compute a json patch based on the changed DBInstance
	dbInstancePatchData, err := patchDBInstance.Data(dbInstance)
	if err != nil {
		return false, err
	}
	// an empty json patch will be {}, we can assert that no update is required if len == 2
	// we could also just apply the empty patch if additional call to apiserver isn't an issue
	if len(dbInstancePatchData) <= 2 {
		return false, nil
	}

	if dbClaim.Spec.PreferredMaintenanceWindow != nil {
		dbInstance.Spec.ForProvider.PreferredMaintenanceWindow = dbClaim.Spec.PreferredMaintenanceWindow
	}

	logr.Info("updating crossplane DBInstance resource", "DBInstance", dbInstance.Name)
	err = r.Client.Patch(ctx, dbInstance, patchDBInstance)
	if err != nil {
		return false, err
	}

	return true, nil
}

func ReplaceOrAddTag(tags []*crossplaneaws.Tag, key string, value string) []*crossplaneaws.Tag {
	for _, tag := range tags {
		if *tag.Key == key {
			if *tag.Value != value {
				tag.Value = &value
				return tags
			} else {
				return tags
			}
		}
	}
	tags = append(tags, &crossplaneaws.Tag{Key: &key, Value: &value})
	return tags
}

func (r *DatabaseClaimReconciler) operationalTaggingForDbParamGroup(ctx context.Context, logr logr.Logger, dbParamGroupName string) error {
	dbParameterGroup := &crossplaneaws.DBParameterGroup{}

	err := r.Client.Get(ctx, client.ObjectKey{
		Name: dbParamGroupName,
	}, dbParameterGroup)

	if err != nil {
		return err
	}
	operationalTagForProviderPresent := false
	for _, tag := range dbParameterGroup.Spec.ForProvider.Tags {
		if *tag.Key == OperationalStatusTagKey && *tag.Value == OperationalStatusInactiveValue {
			operationalTagForProviderPresent = true
		}
	}
	if !operationalTagForProviderPresent {
		patchDBParameterGroup := client.MergeFrom(dbParameterGroup.DeepCopy())

		dbParameterGroup.Spec.ForProvider.Tags = ReplaceOrAddTag(dbParameterGroup.Spec.ForProvider.Tags, OperationalStatusTagKey, OperationalStatusInactiveValue)

		err := r.Client.Patch(ctx, dbParameterGroup, patchDBParameterGroup)
		if err != nil {
			logr.Error(err, "Error updating operational tags for  crossplane db param group ")
			return err
		}
	}
	return nil
}

func (r *DatabaseClaimReconciler) operationalTaggingForDbClusterParamGroup(ctx context.Context, logr logr.Logger, dbParamGroupName string) error {
	dbClusterParamGroup := &crossplaneaws.DBClusterParameterGroup{}

	err := r.Client.Get(ctx, client.ObjectKey{
		Name: dbParamGroupName,
	}, dbClusterParamGroup)

	if err != nil {
		logr.Error(err, "Error getting crossplane db cluster param group for old DB ")
		return err
	}

	operationalTagForProviderPresent := false
	for _, tag := range dbClusterParamGroup.Spec.ForProvider.Tags {
		if *tag.Key == OperationalStatusTagKey && *tag.Value == OperationalStatusInactiveValue {
			operationalTagForProviderPresent = true
		}
	}

	if !operationalTagForProviderPresent {
		patchDBClusterParameterGroup := client.MergeFrom(dbClusterParamGroup.DeepCopy())

		dbClusterParamGroup.Spec.ForProvider.Tags = ReplaceOrAddTag(dbClusterParamGroup.Spec.ForProvider.Tags, OperationalStatusTagKey, OperationalStatusInactiveValue)

		err := r.Client.Patch(ctx, dbClusterParamGroup, patchDBClusterParameterGroup)
		if err != nil {
			logr.Error(err, "Error updating operational tags for  crossplane db cluster param group ")
			return err
		}
	}
	return nil
}

func (r *DatabaseClaimReconciler) operationalTaggingForDbCluster(ctx context.Context, logr logr.Logger, dbHostName string) error {
	dbCluster := &crossplaneaws.DBCluster{}

	err := r.Client.Get(ctx, client.ObjectKey{
		Name: dbHostName,
	}, dbCluster)

	if err != nil {
		return err
	}
	operationalTagForProviderPresent := false
	for _, tag := range dbCluster.Spec.ForProvider.Tags {
		if *tag.Key == OperationalStatusTagKey && *tag.Value == OperationalStatusInactiveValue {
			operationalTagForProviderPresent = true
		}
	}

	if !operationalTagForProviderPresent {
		patchDBClusterParameterGroup := client.MergeFrom(dbCluster.DeepCopy())

		dbCluster.Spec.ForProvider.Tags = ReplaceOrAddTag(dbCluster.Spec.ForProvider.Tags, OperationalStatusTagKey, OperationalStatusInactiveValue)

		err := r.Client.Patch(ctx, dbCluster, patchDBClusterParameterGroup)
		if err != nil {
			logr.Error(err, "Error updating operational tags for  crossplane db cluster   ")
			return err
		}
	}
	return nil

}

func (r *DatabaseClaimReconciler) operationalTaggingForDbInstance(ctx context.Context, logr logr.Logger, dbHostName string) (bool, error) {

	dbInstance := &crossplaneaws.DBInstance{}

	err := r.Client.Get(ctx, client.ObjectKey{
		Name: dbHostName,
	}, dbInstance)

	if err != nil {
		return false, err
	} else {
		operationalTagForProviderPresent := false
		operationalTagAtProviderPresent := false
		// Checking whether tags are already requested
		for _, tag := range dbInstance.Spec.ForProvider.Tags {
			if *tag.Key == OperationalStatusTagKey && *tag.Value == OperationalStatusInactiveValue {
				operationalTagForProviderPresent = true
			}
		}
		// checking whether tags have got updated on AWS (This will be done by chekcing tags at AtProvider)
		for _, tag := range dbInstance.Status.AtProvider.TagList {
			if *tag.Key == OperationalStatusTagKey && *tag.Value == OperationalStatusInactiveValue {
				operationalTagAtProviderPresent = true
			}
		}

		if !operationalTagForProviderPresent {
			patchDBInstance := client.MergeFrom(dbInstance.DeepCopy())

			dbInstance.Spec.ForProvider.Tags = ReplaceOrAddTag(dbInstance.Spec.ForProvider.Tags, OperationalStatusTagKey, OperationalStatusInactiveValue)

			err := r.Client.Patch(ctx, dbInstance, patchDBInstance)
			if err != nil {
				logr.Error(err, "Error patching  crossplane dbInstance for old DB to add operational tags")
				return false, err
			}
		} else if operationalTagForProviderPresent && !operationalTagAtProviderPresent {
			logr.Info("could not find operational tags of DBInstance on AWS. These are already requested. Needs to requeue")
			return false, nil
		} else {
			logr.Info("operational tags of DBInstance on AWS found")
			return true, nil
		}

	}
	return false, nil
}

func HasOperationalTag(tags []*crossplaneaws.Tag) bool {

	for _, tag := range tags {
		if *tag.Key == OperationalStatusTagKey && *tag.Value == OperationalStatusInactiveValue {
			return true
		}
	}
	return false
}

func getEngineVersion(params *hostparams.HostParams, r *DatabaseClaimReconciler) string {
	defaultMajorVersion := ""
	if params.IsDefaultVersion {
		defaultMajorVersion = basefun.GetDefaultMajorVersion(r.Config.Viper)
	} else {
		defaultMajorVersion = params.DBVersion
	}
	return defaultMajorVersion
}<|MERGE_RESOLUTION|>--- conflicted
+++ resolved
@@ -254,16 +254,7 @@
 					Name: dbHostName,
 					// TODO - Figure out the proper labels for resource
 					// Labels:    map[string]string{"app.kubernetes.io/managed-by": "db-controller"},
-<<<<<<< HEAD
-					Namespace: serviceNS,
-					Labels: map[string]string{
-						"app.kubernetes.io/component": dbClaim.Labels["app.kubernetes.io/component"],
-						"app.kubernetes.io/instance":  dbClaim.Labels["app.kubernetes.io/instance"],
-						"app.kubernetes.io/name":      dbClaim.Labels["app.kubernetes.io/name"],
-					},
-=======
 					Labels: labels,
->>>>>>> 9577bbde
 				},
 				Spec: crossplaneaws.DBInstanceSpec{
 					ForProvider: crossplaneaws.DBInstanceParameters{
@@ -406,15 +397,6 @@
 	params := &reqInfo.HostParams
 	trueVal := true
 
-<<<<<<< HEAD
-	serviceNS, err := r.getServiceNamespace()
-	if err != nil {
-		logr.Error(err, "failed to get service namespace")
-		return false, err
-	}
-
-=======
->>>>>>> 9577bbde
 	dbClaim.Spec.Tags = r.configureBackupPolicy(dbClaim.Spec.BackupPolicy, dbClaim.Spec.Tags)
 
 	labels := propagateLabels(dbClaim.Labels)
@@ -431,16 +413,7 @@
 					Namespace: serviceNS,
 					// TODO - Figure out the proper labels for resource
 					// Labels:    map[string]string{"app.kubernetes.io/managed-by": "db-controller"},
-<<<<<<< HEAD
-
-					Labels: map[string]string{
-						"app.kubernetes.io/component": dbClaim.Labels["app.kubernetes.io/component"],
-						"app.kubernetes.io/instance":  dbClaim.Labels["app.kubernetes.io/instance"],
-						"app.kubernetes.io/name":      dbClaim.Labels["app.kubernetes.io/name"],
-					},
-=======
 					Labels: labels,
->>>>>>> 9577bbde
 				},
 				Spec: crossplaneaws.DBInstanceSpec{
 					ForProvider: crossplaneaws.DBInstanceParameters{
@@ -497,12 +470,7 @@
 
 	_, err = r.updateDBInstance(ctx, reqInfo, dbClaim, dbInstance)
 	if err != nil {
-<<<<<<< HEAD
-		logr.Error(err, "failed to update crossplane DBInstance", "DBInstance", dbInstance.Name)
-		return false, err
-=======
 		return false, fmt.Errorf("error updating DBInstance %s: %w", dbHostName, err)
->>>>>>> 9577bbde
 	}
 
 	return r.isResourceReady("aurora.instance", dbHostName, dbInstance.Status.ResourceStatus)
