package databaseclaim

import (
	"context"
	"fmt"
	"net/url"
	"strings"
	"time"

	xpv1 "github.com/crossplane/crossplane-runtime/apis/common/v1"
	"github.com/go-logr/logr"
	_ "github.com/lib/pq"
	gopassword "github.com/sethvargo/go-password/password"
	"github.com/spf13/viper"
	corev1 "k8s.io/api/core/v1"
	metav1 "k8s.io/apimachinery/pkg/apis/meta/v1"
	"k8s.io/utils/ptr"
	ctrl "sigs.k8s.io/controller-runtime"
	"sigs.k8s.io/controller-runtime/pkg/client"
	"sigs.k8s.io/controller-runtime/pkg/controller/controllerutil"
	"sigs.k8s.io/controller-runtime/pkg/log"
	"sigs.k8s.io/controller-runtime/pkg/reconcile"

	v1 "github.com/infobloxopen/db-controller/api/v1"
	basefun "github.com/infobloxopen/db-controller/pkg/basefunctions"
	"github.com/infobloxopen/db-controller/pkg/dbclient"
	"github.com/infobloxopen/db-controller/pkg/dbuser"
	"github.com/infobloxopen/db-controller/pkg/hostparams"
	"github.com/infobloxopen/db-controller/pkg/metrics"
	"github.com/infobloxopen/db-controller/pkg/pgctl"
	exporter "github.com/infobloxopen/db-controller/pkg/postgres-exporter"
	"github.com/infobloxopen/db-controller/pkg/rdsauth"

	"k8s.io/apimachinery/pkg/api/errors"
)

var (
	maxNameLen                      = 44 // max length of dbclaim name
	serviceNamespaceEnvVar          = "SERVICE_NAMESPACE"
	defaultRestoreFromSource        = "Snapshot"
	defaultBackupPolicyKey          = "Backup"
	tempTargetPassword              = "targetPassword"
	tempSourceDsn                   = "sourceDsn"
	cachedMasterPasswdForExistingDB = "cachedMasterPasswdForExistingDB"
	masterSecretSuffix              = "-master"
	masterPasswordKey               = "password"
	// debugLevel is used to set V level to 1 as suggested by official docs
	// https://github.com/kubernetes-sigs/controller-runtime/blob/main/TMP-LOGGING.md
	debugLevel = 1

	// FIXME: remove references to private variables
	OperationalStatusTagKey        string = "operational-status"
	OperationalStatusInactiveValue string = "inactive"
	OperationalStatusActiveValue   string = "active"
)

var (
	ErrMaxNameLen     = fmt.Errorf("dbclaim name is too long. max length is 44 characters")
	ErrInvalidDSNName = fmt.Errorf("dsn name must be: %s", v1.DSNKey)
)

type ModeEnum int

const (
	M_NotSupported ModeEnum = iota
	M_UseExistingDB
	M_MigrateExistingToNewDB
	M_MigrationInProgress
	M_UseNewDB
	M_InitiateDBUpgrade
	M_UpgradeDBInProgress
	M_PostMigrationInProgress
)

type DatabaseClaimConfig struct {
	Viper                 *viper.Viper
	MasterAuth            *rdsauth.MasterAuth
	Class                 string
	Namespace             string
	MetricsEnabled        bool
	MetricsDepYamlPath    string
	MetricsConfigYamlPath string
}

// DatabaseClaimReconciler reconciles a DatabaseClaim object
type DatabaseClaimReconciler struct {
	client.Client
	Config *DatabaseClaimConfig
}

// isClassPermitted can not modify the claim class as it can
// cause k8s updates in cluster
func isClassPermitted(ctrlClass string, ptrClaimClass *string) bool {

	var claimClass string
	if ptrClaimClass == nil {
		claimClass = "default"
	} else {
		claimClass = *ptrClaimClass
	}

	return claimClass == ctrlClass
}

// getMode determines the mode of operation for the database claim.
func (r *DatabaseClaimReconciler) getMode(ctx context.Context, reqInfo *requestInfo, dbClaim *v1.DatabaseClaim) ModeEnum {
	// Shadow variable
	log := log.FromContext(ctx).WithValues("databaseclaim", dbClaim.Namespace+"/"+dbClaim.Name, "func", "getMode")
	//default mode is M_UseNewDB. any non supported combination needs to be identified and set to M_NotSupported

	if dbClaim.Status.OldDB.DbState == v1.PostMigrationInProgress {
		if dbClaim.Status.OldDB.ConnectionInfo == nil || dbClaim.Status.ActiveDB.DbState != v1.Ready ||
			reqInfo.SharedDBHost {
			return M_NotSupported
		}
	}

	if dbClaim.Status.OldDB.DbState == v1.PostMigrationInProgress && dbClaim.Status.ActiveDB.DbState == v1.Ready {
		return M_PostMigrationInProgress
	}

	if reqInfo.SharedDBHost {
		if dbClaim.Status.ActiveDB.DbState == v1.UsingSharedHost {
			activeHostParams := hostparams.GetActiveHostParams(dbClaim)
			if reqInfo.HostParams.IsUpgradeRequested(activeHostParams) {
				log.Info("upgrade requested for a shared host. shared host upgrades are not supported. ignoring upgrade request")
			}
		}
		log.V(debugLevel).Info("selected mode for shared db host", "dbclaim", dbClaim.Spec, "selected mode", "M_UseNewDB")

		return M_UseNewDB
	}

	// use existing is true
	if *dbClaim.Spec.UseExistingSource {
		if dbClaim.Spec.SourceDataFrom != nil && dbClaim.Spec.SourceDataFrom.Type == "database" {
			log.V(debugLevel).Info("selected mode for", "dbclaim", dbClaim.Spec, "selected mode", "use existing db")
			return M_UseExistingDB
		} else {
			return M_NotSupported
		}
	}
	// use existing is false // source data is present
	if dbClaim.Spec.SourceDataFrom != nil {
		if dbClaim.Spec.SourceDataFrom.Type == "database" {
			if dbClaim.Status.ActiveDB.DbState == v1.UsingExistingDB {
				if dbClaim.Status.MigrationState == "" || dbClaim.Status.MigrationState == pgctl.S_Initial.String() {
					log.V(debugLevel).Info("selected mode for", "dbclaim", dbClaim.Spec, "selected mode", "M_MigrateExistingToNewDB")
					return M_MigrateExistingToNewDB
				} else if dbClaim.Status.MigrationState != pgctl.S_Completed.String() {
					log.V(debugLevel).Info("selected mode for", "dbclaim", dbClaim.Spec, "selected mode", "M_MigrationInProgress")
					return M_MigrationInProgress
				}
			}
		} else {
			return M_NotSupported
		}
	}
	// use existing is false // source data is not present
	if dbClaim.Spec.SourceDataFrom == nil {
		if dbClaim.Status.ActiveDB.DbState == v1.UsingExistingDB {
			//make sure status contains all the requires sourceDataFrom info
			if dbClaim.Status.ActiveDB.SourceDataFrom != nil {
				dbClaim.Spec.SourceDataFrom = dbClaim.Status.ActiveDB.SourceDataFrom.DeepCopy()
				if dbClaim.Status.MigrationState == "" || dbClaim.Status.MigrationState == pgctl.S_Initial.String() {
					log.V(debugLevel).Info("selected mode for", "dbclaim", dbClaim.Spec, "selected mode", "M_MigrateExistingToNewDB")
					return M_MigrateExistingToNewDB
				} else if dbClaim.Status.MigrationState != pgctl.S_Completed.String() {
					log.V(debugLevel).Info("selected mode for", "dbclaim", dbClaim.Spec, "selected mode", "M_MigrationInProgress")
					return M_MigrationInProgress
				}
			} else {
				log.Info("something is wrong. use existing is false // source data is not present. sourceDataFrom is not present in status")
				return M_NotSupported
			}
		}
	}

	// use existing is false; source data is not present ; active status is using-existing-db or ready
	// activeDB does not have sourceDataFrom info
	if dbClaim.Status.ActiveDB.DbState == v1.Ready {
		activeHostParams := hostparams.GetActiveHostParams(dbClaim)
		if reqInfo.HostParams.IsUpgradeRequested(activeHostParams) {
			if dbClaim.Status.NewDB.DbState == "" {
				dbClaim.Status.NewDB.DbState = v1.InProgress
				dbClaim.Status.MigrationState = ""
			}
			if dbClaim.Status.MigrationState == "" || dbClaim.Status.MigrationState == pgctl.S_Initial.String() {
				log.V(debugLevel).Info("selected mode for", "dbclaim", dbClaim.Spec, "selected mode", "M_InitiateDBUpgrade")
				return M_InitiateDBUpgrade
			} else if dbClaim.Status.MigrationState != pgctl.S_Completed.String() {
				log.V(debugLevel).Info("selected mode for", "dbclaim", dbClaim.Spec, "selected mode", "M_UpgradeDBInProgress")
				return M_UpgradeDBInProgress

			}
		}
	}

	log.V(debugLevel).Info("selected mode for", "dbclaim", dbClaim.Spec, "selected mode", "M_UseNewDB")

	return M_UseNewDB
}

// validateDBClaim should validate deprecated and or unsupported values in a claim object
func validateDBClaim(dbClaim *v1.DatabaseClaim) error {
	// envtest will send default values as empty strings, provide an in-process
	// update to ensure downstream code works
	if dbClaim.Spec.DSNName == "" {
		dbClaim.Spec.DSNName = v1.DSNKey
	}
	if dbClaim.Spec.DSNName != v1.DSNKey {
		return ErrInvalidDSNName
	}
	return nil
}

// Reconcile is the main reconciliation function for the DatabaseClaimReconciler.
func (r *DatabaseClaimReconciler) Reconcile(ctx context.Context, req ctrl.Request) (ctrl.Result, error) {
	logr := log.FromContext(ctx)

	var dbClaim v1.DatabaseClaim
	if err := r.Get(ctx, req.NamespacedName, &dbClaim); err != nil {
		if client.IgnoreNotFound(err) != nil {
			logr.Error(err, "unable to fetch DatabaseClaim")
			return ctrl.Result{}, err
		} else {
			logr.Info("DatabaseClaim not found. Ignoring since object might have been deleted")
			return ctrl.Result{}, nil
		}
	}

	// Avoid updates to the claim until we know we should be looking at it

	if !isClassPermitted(r.Config.Class, dbClaim.Spec.Class) {
		logr.V(debugLevel).Info("class_not_owned", "class", dbClaim.Spec.Class)
		return ctrl.Result{}, nil
	}

	if err := validateDBClaim(&dbClaim); err != nil {
		res, err := r.manageError(ctx, &dbClaim, err)
		// TerminalError, do not requeue
		return res, reconcile.TerminalError(err)
	}

	if dbClaim.Spec.Class == nil {
		dbClaim.Spec.Class = ptr.To("default")
	}

	logr.Info("reconcile")

	if dbClaim.Status.ActiveDB.ConnectionInfo == nil {
		dbClaim.Status.ActiveDB.ConnectionInfo = new(v1.DatabaseClaimConnectionInfo)
	}
	if dbClaim.Status.NewDB.ConnectionInfo == nil {
		dbClaim.Status.NewDB.ConnectionInfo = new(v1.DatabaseClaimConnectionInfo)
	}

	reqInfo, err := NewRequestInfo(ctx, r.Config.Viper, &dbClaim)
	if err != nil {
		return r.manageError(ctx, &dbClaim, err)
	}

	// name of our custom finalizer
	dbFinalizerName := "databaseclaims.persistance.atlas.infoblox.com/finalizer"

	if !dbClaim.ObjectMeta.DeletionTimestamp.IsZero() {
		// The object is being deleted
		if controllerutil.ContainsFinalizer(&dbClaim, dbFinalizerName) {
			logr.Info("clean_up_finalizer")
			// check if the claim is in the middle of rds migration, if so, wait for it to complete
			if dbClaim.Status.MigrationState != "" && dbClaim.Status.MigrationState != pgctl.S_Completed.String() {
				logr.Info("migration is in progress. object cannot be deleted")
				dbClaim.Status.Error = "dbc cannot be deleted while migration is in progress"
				err := r.Client.Status().Update(ctx, &dbClaim)
				if err != nil {
					logr.Error(err, "unable to update status. ignoring this error")
				}
				//ignore delete request, continue to process rds migration
				return r.executeDbClaimRequest(ctx, &reqInfo, &dbClaim)
			}
			if basefun.GetCloud(r.Config.Viper) == "aws" {
				// our finalizer is present, so lets handle any external dependency
				if err := r.deleteExternalResourcesAWS(ctx, &reqInfo, &dbClaim); err != nil {
					// if fail to delete the external dependency here, return with error
					// so that it can be retried
					return ctrl.Result{}, err
				}
			} else {
				// our finalizer is present, so lets handle any external dependency
				if err := r.deleteExternalResourcesGCP(ctx, &reqInfo, &dbClaim); err != nil {
					// if fail to delete the external dependency here, return with error
					// so that it can be retried
					return ctrl.Result{}, err
				}
			}
			// remove our finalizer from the list and update it.
			controllerutil.RemoveFinalizer(&dbClaim, dbFinalizerName)
			if err := r.Update(ctx, &dbClaim); err != nil {
				return ctrl.Result{}, err
			}
		}
		// Stop reconciliation as the item is being deleted
		return ctrl.Result{}, nil
	}
	// The object is not being deleted, so if it does not have our finalizer,
	// then lets add the finalizer and update the object. This is equivalent
	// registering our finalizer.
	if !controllerutil.ContainsFinalizer(&dbClaim, dbFinalizerName) {
		controllerutil.AddFinalizer(&dbClaim, dbFinalizerName)
		if err := r.Update(ctx, &dbClaim); err != nil {
			return ctrl.Result{}, err
		}
	}

	if r.Config.MetricsEnabled {
		if err := r.createMetricsDeployment(ctx, dbClaim); err != nil {
			return ctrl.Result{}, err
		}
	}
	res, err := r.executeDbClaimRequest(ctx, &reqInfo, &dbClaim)
	if err != nil {
		return r.manageError(ctx, &dbClaim, err)
	}
	return res, nil
}

func (r *DatabaseClaimReconciler) createMetricsDeployment(ctx context.Context, dbClaim v1.DatabaseClaim) error {
	cfg := exporter.NewConfig()
	cfg.Name = dbClaim.ObjectMeta.Name
	cfg.Namespace = dbClaim.ObjectMeta.Namespace
	cfg.DBClaimOwnerRef = string(dbClaim.ObjectMeta.UID)
	cfg.DepYamlPath = r.Config.MetricsDepYamlPath
	cfg.ConfigYamlPath = r.Config.MetricsConfigYamlPath
	cfg.DatasourceSecretName = dbClaim.Spec.SecretName
	cfg.DatasourceFileName = v1.DSNKey
	return exporter.Apply(ctx, r.Client, cfg)
}

func (r *DatabaseClaimReconciler) postMigrationInProgress(ctx context.Context, dbClaim *v1.DatabaseClaim) (ctrl.Result, error) {

	logr := log.FromContext(ctx).WithValues("databaseclaim", dbClaim.Namespace+"/"+dbClaim.Name)

	logr.Info("post migration is in progress")

	// get name of DBInstance from connectionInfo
	dbInstanceName := strings.Split(dbClaim.Status.OldDB.ConnectionInfo.Host, ".")[0]

	var dbParamGroupName string
	// get name of DBParamGroup from connectionInfo
	if dbClaim.Status.OldDB.Type == v1.AuroraPostgres {
		dbParamGroupName = dbInstanceName + "-a-" + (strings.Split(dbClaim.Status.OldDB.DBVersion, "."))[0]
	} else {
		dbParamGroupName = dbInstanceName + "-" + (strings.Split(dbClaim.Status.OldDB.DBVersion, "."))[0]
	}

	TagsVerified, err := r.manageOperationalTagging(ctx, logr, dbInstanceName, dbParamGroupName)

	// Even though we get error in updating tags, we log the error
	// and go ahead with deleting resources
	if err != nil || TagsVerified {

		if err != nil {
			logr.Error(err, "Failed updating or verifying operational tags")
		}

		if err = r.deleteCloudDatabaseAWS(dbInstanceName, ctx); err != nil {
			logr.Error(err, "Could not delete crossplane DBInstance/DBCLluster")
		}
		if err = r.deleteParameterGroupAWS(ctx, dbParamGroupName); err != nil {
			logr.Error(err, "Could not delete crossplane DBParamGroup/DBClusterParamGroup")
		}

		dbClaim.Status.OldDB = v1.StatusForOldDB{}
	} else if time.Since(dbClaim.Status.OldDB.PostMigrationActionStartedAt.Time).Minutes() > 10 {
		// Lets keep the state of old as it is for defined time to wait and verify tags before actually deleting resources
		logr.Info("defined wait time is over to verify operational tags on AWS resources. Moving ahead to delete associated crossplane resources anyway")

		if err = r.deleteCloudDatabaseAWS(dbInstanceName, ctx); err != nil {
			logr.Error(err, "Could not delete crossplane  DBInstance/DBCLluster")
		}
		if err = r.deleteParameterGroupAWS(ctx, dbParamGroupName); err != nil {
			logr.Error(err, "Could not delete crossplane  DBParamGroup/DBClusterParamGroup")
		}

		dbClaim.Status.OldDB = v1.StatusForOldDB{}
	}

	dbClaim.Status.Error = ""
	if err = r.updateClientStatus(ctx, dbClaim); err != nil {
		return r.manageError(ctx, dbClaim, err)
	}
	if !dbClaim.ObjectMeta.DeletionTimestamp.IsZero() {
		return ctrl.Result{Requeue: true}, nil
	}
	return ctrl.Result{RequeueAfter: time.Minute}, nil
}

// Create, migrate or upgrade database
func (r *DatabaseClaimReconciler) executeDbClaimRequest(ctx context.Context, reqInfo *requestInfo, dbClaim *v1.DatabaseClaim) (ctrl.Result, error) {

	logr := log.FromContext(ctx).WithValues("databaseclaim", dbClaim.Namespace+"/"+dbClaim.Name)

	if dbClaim.Status.ActiveDB.ConnectionInfo == nil {
		dbClaim.Status.ActiveDB.ConnectionInfo = new(v1.DatabaseClaimConnectionInfo)
	}
	if dbClaim.Status.NewDB.ConnectionInfo == nil {
		dbClaim.Status.NewDB.ConnectionInfo = new(v1.DatabaseClaimConnectionInfo)
	}

	operationMode := r.getMode(ctx, reqInfo, dbClaim)
	if operationMode == M_PostMigrationInProgress {
		return r.postMigrationInProgress(ctx, dbClaim)
	}
	//when using an existing db, this is the first status, then it moves to M_MigrateExistingToNewDB and falls into the condition below
	if operationMode == M_UseExistingDB {
		logr.Info("existing db reconcile started")
		err := r.reconcileUseExistingDB(ctx, reqInfo, dbClaim, operationMode)
		if err != nil {
			return r.manageError(ctx, dbClaim, err)
		}

		dbClaim.Status.ActiveDB = *dbClaim.Status.NewDB.DeepCopy()
		dbClaim.Status.NewDB = v1.Status{ConnectionInfo: &v1.DatabaseClaimConnectionInfo{}}

		logr.Info("existing db reconcile complete")
		return r.manageSuccess(ctx, dbClaim)
	}
	if operationMode == M_MigrateExistingToNewDB {
		logr.Info("migrate to new  db reconcile started")
		//check if existingDB has been already reconciled, else reconcileUseExistingDB
		existing_db_conn, err := v1.ParseUri(dbClaim.Spec.SourceDataFrom.Database.DSN)
		logr.V(debugLevel).Info("DSN", "M_MigrateExistingToNewDB", basefun.SanitizeDsn(dbClaim.Spec.SourceDataFrom.Database.DSN))
		if err != nil {
			return r.manageError(ctx, dbClaim, err)
		}
		if (dbClaim.Status.ActiveDB.ConnectionInfo.DatabaseName != existing_db_conn.DatabaseName) ||
			(dbClaim.Status.ActiveDB.ConnectionInfo.Host != existing_db_conn.Host) {

			logr.Info("existing db was not reconciled, calling reconcileUseExistingDB before reconcileUseExistingDB")

			err := r.reconcileUseExistingDB(ctx, reqInfo, dbClaim, operationMode)
			if err != nil {
				return r.manageError(ctx, dbClaim, err)
			}
			dbClaim.Status.ActiveDB = *dbClaim.Status.NewDB.DeepCopy()
			dbClaim.Status.NewDB = v1.Status{ConnectionInfo: &v1.DatabaseClaimConnectionInfo{}}
		}

		return r.reconcileMigrateToNewDB(ctx, reqInfo, dbClaim, operationMode)
	}
	if operationMode == M_InitiateDBUpgrade {
		logr.Info("upgrade db initiated")

		return r.reconcileMigrateToNewDB(ctx, reqInfo, dbClaim, operationMode)

	}
	if operationMode == M_MigrationInProgress || operationMode == M_UpgradeDBInProgress {
		return r.reconcileMigrationInProgress(ctx, reqInfo, dbClaim, operationMode)
	}
	if operationMode == M_UseNewDB {

		logr.Info("Use new DB")
		result, err := r.reconcileNewDB(ctx, reqInfo, dbClaim, operationMode)
		if err != nil {
			return r.manageError(ctx, dbClaim, err)
		}
		if result.RequeueAfter > 0 {
			logr.Info("requeuing request")
			return result, nil
		}
		if reqInfo.TempSecret != "" {
			newDBConnInfo := dbClaim.Status.NewDB.ConnectionInfo.DeepCopy()
			newDBConnInfo.Password = reqInfo.TempSecret

			if err := r.createOrUpdateSecret(ctx, dbClaim, newDBConnInfo, basefun.GetCloud(r.Config.Viper)); err != nil {
				return r.manageError(ctx, dbClaim, err)
			}
		}
		dbClaim.Status.ActiveDB = *dbClaim.Status.NewDB.DeepCopy()
		if reqInfo.SharedDBHost {
			dbClaim.Status.ActiveDB.DbState = v1.UsingSharedHost
		} else {
			dbClaim.Status.ActiveDB.DbState = v1.Ready
		}
		dbClaim.Status.NewDB = v1.Status{ConnectionInfo: &v1.DatabaseClaimConnectionInfo{}}

		return r.manageSuccess(ctx, dbClaim)
	}

	logr.Info("unhandled mode")
	return r.manageError(ctx, dbClaim, fmt.Errorf("unhandled mode"))

}

// reconcileUseExistingDB reconciles the existing db
// bool indicates that object status should be updated
func (r *DatabaseClaimReconciler) reconcileUseExistingDB(ctx context.Context, reqInfo *requestInfo, dbClaim *v1.DatabaseClaim, operationalMode ModeEnum) error {
	logr := log.FromContext(ctx).WithValues("databaseclaim", dbClaim.Namespace+"/"+dbClaim.Name)

	activeDB := dbClaim.Status.ActiveDB
	// Exit immediately if we have nothing to do
	if activeDB.UserUpdatedAt != nil {
		lastUpdateSince := time.Since(activeDB.UserUpdatedAt.Time)
		if lastUpdateSince < r.getPasswordRotationTime() {
			logr.Info("user updated recently, skipping reconcile", "elapsed", lastUpdateSince)
			return ErrDoNotUpdateStatus
		}
	}

	existingDBConnInfo, err := getExistingDSN(ctx, r.Client, dbClaim)
	if err != nil {
		return err
	}

	if dbClaim.Status.ActiveDB.DbState == v1.UsingExistingDB {
		if dbClaim.Status.ActiveDB.ConnectionInfo.Host == existingDBConnInfo.Host {
			logr.Info("requested existing db host is same as active db host. reusing existing db host")
			dbClaim.Status.NewDB = *dbClaim.Status.ActiveDB.DeepCopy()
		}
	}
	dbClaim.Status.NewDB.DbState = v1.UsingExistingDB
	dbClaim.Status.NewDB.SourceDataFrom = dbClaim.Spec.SourceDataFrom.DeepCopy()

	logr.Info("creating database client")
	masterPassword := existingDBConnInfo.Password

	//cache master password for existing db
	err = r.setMasterPasswordInTempSecret(ctx, masterPassword, dbClaim)
	if err != nil {
		logr.Error(err, "cache master password error")
		return err
	}
	dbClient, err := r.getClientForExistingDB(ctx, dbClaim, existingDBConnInfo)
	if err != nil {
		logr.Error(err, "creating database client error")
		return err
	}
	defer dbClient.Close()

	logr.Info(fmt.Sprintf("processing DBClaim: %s namespace: %s AppID: %s", dbClaim.Name, dbClaim.Namespace, dbClaim.Spec.AppID))

	dbName := existingDBConnInfo.DatabaseName
	updateDBStatus(&dbClaim.Status.NewDB, dbName)

<<<<<<< HEAD
	err = r.manageUserAndExtensions(ctx, reqInfo, logr, dbClient, &dbClaim.Status.NewDB, dbName, dbClaim.Spec.Username, operationalMode)
=======
	err = r.manageUserAndExtensions(reqInfo, logr, dbClient, &dbClaim.Status.NewDB, dbName, dbClaim.Spec.Username)
>>>>>>> 547a6c4d
	if err != nil {
		return err
	}
	if err = r.updateClientStatus(ctx, dbClaim); err != nil {
		return err
	}
	if reqInfo.TempSecret != "" {
		logr.Info("password reset. updating secret")
		newDBConnInfo := dbClaim.Status.NewDB.ConnectionInfo.DeepCopy()
		newDBConnInfo.Password = reqInfo.TempSecret

		if err := r.createOrUpdateSecret(ctx, dbClaim, newDBConnInfo, basefun.GetCloud(r.Config.Viper)); err != nil {
			return err
		}
	}
	err = dbClient.ManageSystemFunctions(dbName, basefun.GetSystemFunctions(r.Config.Viper))
	if err != nil {
		return err
	}

	return nil
}

func (r *DatabaseClaimReconciler) reconcileNewDB(ctx context.Context, reqInfo *requestInfo, dbClaim *v1.DatabaseClaim, operationalMode ModeEnum) (ctrl.Result, error) {

	logr := log.FromContext(ctx).WithValues("databaseclaim", dbClaim.Namespace+"/"+dbClaim.Name, "func", "reconcileNewDB")
	logr.Info("reconcileNewDB", "r.Input", reqInfo)

	cloud := basefun.GetCloud(r.Config.Viper)

	isReady := false
	var err error
	if cloud == "aws" {
		isReady, err = r.manageCloudHostAWS(ctx, reqInfo, dbClaim, operationalMode)
		if err != nil {
			logr.Error(err, "manage_cloud_host_AWS")
			return ctrl.Result{}, err
		}
	} else {
		isReady, err = r.manageCloudHostGCP(ctx, reqInfo, dbClaim)
		if err != nil {
			logr.Error(err, "manage_cloud_host_GCP")
			return ctrl.Result{}, err
		}
	}
	// Clear existing error
	if dbClaim.Status.Error != "" {
		//resetting error
		dbClaim.Status.Error = ""
		if err := r.updateClientStatus(ctx, dbClaim); err != nil {
			return ctrl.Result{}, err
		}
	}

	dbHostIdentifier := r.getDynamicHostName(reqInfo.HostParams.Hash(), dbClaim)

	if !isReady {
		logr.Info("cloud instance provisioning is in progress", "instance name", dbHostIdentifier, "next-step", "requeueing")
		return ctrl.Result{RequeueAfter: basefun.GetDynamicHostWaitTime(r.Config.Viper)}, nil
	}

	logr.Info("cloud instance ready. reading generated master secret")
	connInfo, err := r.readResourceSecret(ctx, dbHostIdentifier)
	if err != nil {
		logr.Error(err, "unable to read the complete secret. requeueing")
		return ctrl.Result{RequeueAfter: basefun.GetDynamicHostWaitTime(r.Config.Viper)}, nil
	}
	reqInfo.MasterConnInfo.Host = connInfo.Host
	reqInfo.MasterConnInfo.Password = connInfo.Password
	reqInfo.MasterConnInfo.Port = connInfo.Port
	reqInfo.MasterConnInfo.Username = connInfo.Username
	reqInfo.MasterConnInfo.DatabaseName = dbClaim.Spec.DatabaseName
	reqInfo.MasterConnInfo.SSLMode = basefun.GetDefaultSSLMode(r.Config.Viper)

	dbClient, err := r.getDBClient(ctx, reqInfo, dbClaim)
	if err != nil {
		logr.Error(err, "creating database client error")
		return ctrl.Result{}, err
	}
	defer dbClient.Close()

	if reqInfo.MasterConnInfo.Host == dbClaim.Status.ActiveDB.ConnectionInfo.Host {
		dbClaim.Status.NewDB = *dbClaim.Status.ActiveDB.DeepCopy()
		if dbClaim.Status.NewDB.MinStorageGB != reqInfo.HostParams.MinStorageGB {
			dbClaim.Status.NewDB.MinStorageGB = reqInfo.HostParams.MinStorageGB
		}
		if reqInfo.HostParams.Engine == string(v1.Postgres) && int(dbClaim.Status.NewDB.MaxStorageGB) != int(reqInfo.HostParams.MaxStorageGB) {
			dbClaim.Status.NewDB.MaxStorageGB = reqInfo.HostParams.MaxStorageGB
		}
	} else {
		updateClusterStatus(&dbClaim.Status.NewDB, &reqInfo.HostParams)
	}
	if err := r.createDatabaseAndExtensions(ctx, reqInfo, dbClient, &dbClaim.Status.NewDB, operationalMode); err != nil {
		return ctrl.Result{}, err

	}
<<<<<<< HEAD
	err = r.manageUserAndExtensions(ctx, reqInfo, logr, dbClient, &dbClaim.Status.NewDB, dbClaim.Spec.DatabaseName, dbClaim.Spec.Username, operationalMode)
=======
	err = r.manageUserAndExtensions(reqInfo, logr, dbClient, &dbClaim.Status.NewDB, dbClaim.Spec.DatabaseName, dbClaim.Spec.Username)
>>>>>>> 547a6c4d
	if err != nil {
		return ctrl.Result{}, err
	}
	err = dbClient.ManageSystemFunctions(dbClaim.Spec.DatabaseName, basefun.GetSystemFunctions(r.Config.Viper))
	if err != nil {
		return ctrl.Result{}, err
	}

	return ctrl.Result{}, nil
}

func (r *DatabaseClaimReconciler) reconcileMigrateToNewDB(ctx context.Context, reqInfo *requestInfo, dbClaim *v1.DatabaseClaim, operationalMode ModeEnum) (ctrl.Result, error) {

	logr := log.FromContext(ctx)

	if dbClaim.Status.MigrationState == "" {
		dbClaim.Status.MigrationState = pgctl.S_Initial.String()
		if err := r.updateClientStatus(ctx, dbClaim); err != nil {
			logr.Error(err, "could not update db claim")
			return r.manageError(ctx, dbClaim, err)
		}
	}
	result, err := r.reconcileNewDB(ctx, reqInfo, dbClaim, operationalMode)
	if err != nil {
		return r.manageError(ctx, dbClaim, err)
	}
	if result.RequeueAfter > 0 {
		return result, nil
	}
	//store a temp secret to be used by migration process
	//removing the practice of storing the secret in status
	if reqInfo.TempSecret != "" {
		r.setTargetPasswordInTempSecret(ctx, reqInfo.TempSecret, dbClaim)
	}

	return r.reconcileMigrationInProgress(ctx, reqInfo, dbClaim, operationalMode)
}

func (r *DatabaseClaimReconciler) reconcileMigrationInProgress(ctx context.Context, reqInfo *requestInfo, dbClaim *v1.DatabaseClaim, operationalMode ModeEnum) (ctrl.Result, error) {

	logr := log.FromContext(ctx).WithValues("databaseclaim", dbClaim.Namespace+"/"+dbClaim.Name, "func", "reconcileMigrationInProgress")

	migrationState := dbClaim.Status.MigrationState

	logr.Info("Migration in progress", "state", migrationState)

	dbHostIdentifier := r.getDynamicHostName(reqInfo.HostParams.Hash(), dbClaim)

	logr.Info("cloud instance ready. reading generated master secret")
	connInfo, err := r.readResourceSecret(ctx, dbHostIdentifier)
	if err != nil {
		logr.Error(err, "unable to read the complete secret. requeueing")
		return ctrl.Result{RequeueAfter: basefun.GetDynamicHostWaitTime(r.Config.Viper)}, nil
	}
	reqInfo.MasterConnInfo.Host = connInfo.Host
	reqInfo.MasterConnInfo.Password = connInfo.Password
	reqInfo.MasterConnInfo.Port = connInfo.Port
	reqInfo.MasterConnInfo.Username = connInfo.Username

	targetMasterDsn := reqInfo.MasterConnInfo.Uri()
	targetAppConn := dbClaim.Status.NewDB.ConnectionInfo.DeepCopy()
	targetAppConn.Password, err = r.getTargetPasswordFromTempSecret(ctx, dbClaim)
	if err != nil {
		return r.manageError(ctx, dbClaim, err)
	}

	sourceAppDsn, err := r.getSrcAppDsnFromSecret(ctx, dbClaim)
	if err != nil {
		return r.manageError(ctx, dbClaim, err)
	}
	var sourceMasterConn *v1.DatabaseClaimConnectionInfo

	if operationalMode == M_MigrationInProgress || operationalMode == M_MigrateExistingToNewDB {
		if dbClaim.Spec.SourceDataFrom == nil {
			return r.manageError(ctx, dbClaim, fmt.Errorf("sourceDataFrom is nil"))
		}
		if dbClaim.Spec.SourceDataFrom.Database == nil {
			return r.manageError(ctx, dbClaim, fmt.Errorf("sourceDataFrom.Database is nil"))
		}
		sourceMasterConn, err = v1.ParseUri(dbClaim.Spec.SourceDataFrom.Database.DSN)
		if err != nil {
			return r.manageError(ctx, dbClaim, err)
		}
		sourceMasterConn.Password, err = r.getSrcAdminPasswdFromSecret(ctx, dbClaim)
		if err != nil {
			logr.Error(err, "source master secret and cached master secret not found")
			return r.manageError(ctx, dbClaim, err)
		}
	} else if operationalMode == M_UpgradeDBInProgress || operationalMode == M_InitiateDBUpgrade {
		activeHost, _, _ := strings.Cut(dbClaim.Status.ActiveDB.ConnectionInfo.Host, ".")

		activeConnInfo, err := r.readResourceSecret(ctx, activeHost)
		if err != nil {
			logr.Error(err, "unable to read the complete secret. requeueing")
			return r.manageError(ctx, dbClaim, err)
		}
		//copy over source app connection and replace userid and password with master userid and password
		sourceMasterConn, err = v1.ParseUri(sourceAppDsn)
		if err != nil {
			return r.manageError(ctx, dbClaim, err)
		}
		sourceMasterConn.Username = activeConnInfo.Username
		sourceMasterConn.Password = activeConnInfo.Password

	} else {
		err := fmt.Errorf("unsupported operational mode %v", operationalMode)
		return r.manageError(ctx, dbClaim, err)
	}
	logr.V(debugLevel).Info("DSN", "sourceAppDsn", sourceAppDsn)
	logr.V(debugLevel).Info("DSN", "sourceMasterConn", sourceMasterConn)

	config := pgctl.Config{
		Log:              log.FromContext(ctx),
		SourceDBAdminDsn: sourceMasterConn.Uri(),
		SourceDBUserDsn:  sourceAppDsn,
		TargetDBUserDsn:  targetAppConn.Uri(),
		TargetDBAdminDsn: targetMasterDsn,
		ExportFilePath:   basefun.GetPgTempFolder(r.Config.Viper),
	}

	logr.V(debugLevel).Info("DSN", "config", config)

	s, err := pgctl.GetReplicatorState(migrationState, config)
	if err != nil {
		return r.manageError(ctx, dbClaim, err)
	}

loop:
	for {
		next, err := s.Execute()
		if err != nil {
			return r.manageError(ctx, dbClaim, err)
		}
		switch next.Id() {
		case pgctl.S_Completed:
			logr.Info("completed migration")

			//PTEUDO1051: if migration was successfull, get the list of DBRoleClaims attached to the old DBClaim and recreate
			// them pointing to the new DBClaim
			dbRoleClaims := &v1.DbRoleClaimList{}
			if err := r.Client.List(ctx, dbRoleClaims, client.InNamespace(dbClaim.Namespace)); err != nil {
				return r.manageError(ctx, dbClaim, err)
			}
			logr.Info("copying dbroleclaims to new dbclaim")
			for _, dbrc := range dbRoleClaims.Items {
				if strings.HasSuffix(dbrc.Name, "-"+dbClaim.Name) {
					continue
				}

				err = r.Client.Get(ctx, client.ObjectKey{
					Name:      dbrc.Name + "-" + dbClaim.Name,
					Namespace: dbrc.Namespace,
				}, &v1.DbRoleClaim{})

				if errors.IsNotFound(err) {
					dbrc.Name = dbrc.Name + "-" + dbClaim.Name
					dbrc.Spec.SecretName = dbrc.Spec.SecretName + "-" + dbClaim.Name
					dbrc.Spec.SourceDatabaseClaim.Name = dbClaim.Name
					dbrc.Status = v1.DbRoleClaimStatus{}
					dbrc.ResourceVersion = ""
					dbrc.Generation = 0

					if err = r.Client.Create(ctx, &dbrc); err != nil {
						logr.Error(err, "could not update db role claim")
						return r.manageError(ctx, dbClaim, err)
					}
					logr.Info("dbroleclaim copied: " + dbrc.Name)
				} else {
					logr.Info("dbroleclaim [" + dbrc.Name + "] already exists.")
				}
			}

			break loop

		case pgctl.S_Retry:
			logr.Info("retry called")
			return ctrl.Result{RequeueAfter: 60 * time.Second}, nil

		case pgctl.S_WaitToDisableSource:
			logr.Info("wait called")
			s = next
			dbClaim.Status.MigrationState = s.String()
			if err = r.updateClientStatus(ctx, dbClaim); err != nil {
				logr.Error(err, "could not update db claim")
				return r.manageError(ctx, dbClaim, err)
			}
			return ctrl.Result{RequeueAfter: 60 * time.Second}, nil

		case pgctl.S_RerouteTargetSecret:
			if err = r.rerouteTargetSecret(ctx, sourceAppDsn, targetAppConn, dbClaim); err != nil {
				return r.manageError(ctx, dbClaim, err)
			}
			s = next
			dbClaim.Status.MigrationState = s.String()
			if err = r.updateClientStatus(ctx, dbClaim); err != nil {
				logr.Error(err, "could not update db claim")
				return r.manageError(ctx, dbClaim, err)
			}
		default:
			s = next
			dbClaim.Status.MigrationState = s.String()
			if err = r.updateClientStatus(ctx, dbClaim); err != nil {
				logr.Error(err, "could not update db claim")
				return r.manageError(ctx, dbClaim, err)
			}
		}
	}
	dbClaim.Status.MigrationState = pgctl.S_Completed.String()

	if dbClaim.Status.ActiveDB.DbState != v1.UsingExistingDB {
		timenow := metav1.Now()
		dbClaim.Status.OldDB = v1.StatusForOldDB{ConnectionInfo: &v1.DatabaseClaimConnectionInfo{}}

		MakeDeepCopyToOldDB(&dbClaim.Status.OldDB, &dbClaim.Status.ActiveDB)
		dbClaim.Status.OldDB.DbState = v1.PostMigrationInProgress
		dbClaim.Status.OldDB.PostMigrationActionStartedAt = &timenow
	}

	//done with migration- switch active server to newDB
	dbClaim.Status.ActiveDB = *dbClaim.Status.NewDB.DeepCopy()
	dbClaim.Status.ActiveDB.DbState = v1.Ready
	dbClaim.Status.NewDB = v1.Status{ConnectionInfo: &v1.DatabaseClaimConnectionInfo{}}

	if err = r.updateClientStatus(ctx, dbClaim); err != nil {
		logr.Error(err, "could not update db claim")
		return r.manageError(ctx, dbClaim, err)
	}

	err = r.deleteTempSecret(ctx, dbClaim)
	if err != nil {
		logr.Error(err, "ignoring delete temp secret error")
	}
	//create connection info secret
	logr.Info("migration complete")

	return r.manageSuccess(ctx, dbClaim)
}

func MakeDeepCopyToOldDB(to *v1.StatusForOldDB, from *v1.Status) {
	to.ConnectionInfo = from.ConnectionInfo.DeepCopy()
	to.DBVersion = from.DBVersion
	to.Shape = from.Shape
	to.Type = from.Type
}

// ManageOperationalTagging: Will update operational tags on old DBInstance, DBCluster, DBClusterParamGroup and DBParamGroup.
// It does not return error for DBCluster, DBClusterParamGroup and DBParamGroup if they fail to update tags. Such error is only logged, but not returned.
// In case of successful updation, It  does not to verify whether those tags got updated.
//
// Unlike other resources,
// It returns error just for  DBinstance failling to update tags.
// It also verifies whether DBinstance got updated with the tag, and return the signal as boolean.
//
//	true: operational tag is updated and verfied.
//	false: operational tag is updated but could not be verified yet.
func (r *DatabaseClaimReconciler) ManageOperationalTagging(ctx context.Context, logr logr.Logger, dbInstanceName, dbParamGroupName string) (bool, error) {
	return r.manageOperationalTagging(ctx, logr, dbInstanceName, dbParamGroupName)
}

func (r *DatabaseClaimReconciler) manageOperationalTagging(ctx context.Context, logr logr.Logger, dbInstanceName, dbParamGroupName string) (bool, error) {

	err := r.operationalTaggingForDbClusterParamGroup(ctx, logr, dbParamGroupName)
	if err != nil {
		return false, err
	}
	err = r.operationalTaggingForDbParamGroup(ctx, logr, dbParamGroupName)
	if err != nil {
		return false, err
	}
	err = r.operationalTaggingForDbCluster(ctx, logr, dbInstanceName)
	if err != nil {
		return false, err
	}

	// unlike other resources above, verifying tags updation and handling errors if any just for "DBInstance" resource
	isVerfied, err := r.operationalTaggingForDbInstance(ctx, logr, dbInstanceName)

	if basefun.GetMultiAZEnabled(r.Config.Viper) {
		isVerfiedforMultiAZ, errMultiAZ := r.operationalTaggingForDbInstance(ctx, logr, dbInstanceName+"-2")
		if err != nil {
			return false, err
		} else if errMultiAZ != nil {
			return false, errMultiAZ
		} else if !isVerfied || !isVerfiedforMultiAZ {
			return false, nil
		} else {
			return true, nil
		}

	} else {
		if err != nil {
			return false, err
		} else {
			return isVerfied, nil
		}
	}

}

func (r *DatabaseClaimReconciler) getClientForExistingDB(ctx context.Context, dbClaim *v1.DatabaseClaim, connInfo *v1.DatabaseClaimConnectionInfo) (dbclient.Clienter, error) {

	if connInfo == nil {
		return nil, fmt.Errorf("invalid connection info")
	}

	if connInfo.Host == "" {
		return nil, fmt.Errorf("invalid host name")
	}

	if connInfo.Port == "" {
		return nil, fmt.Errorf("cannot get master port")
	}

	if connInfo.Username == "" {
		return nil, fmt.Errorf("invalid credentials (username)")
	}

	if connInfo.SSLMode == "" {
		return nil, fmt.Errorf("invalid sslMode")
	}

	if connInfo.Password == "" {
		return nil, fmt.Errorf("invalid credentials (password)")
	}
	updateHostPortStatus(&dbClaim.Status.NewDB, connInfo.Host, connInfo.Port, connInfo.SSLMode)

	//log.Log.V(DebugLevel).Info("GET CLIENT FOR EXISTING DB> Full URI: " + connInfo.Uri())

	return dbclient.New(dbclient.Config{Log: log.FromContext(ctx), DBType: "postgres", DSN: connInfo.Uri()})
}

func (r *DatabaseClaimReconciler) getDBClient(ctx context.Context, reqInfo *requestInfo, dbClaim *v1.DatabaseClaim) (dbclient.Clienter, error) {
	logr := log.FromContext(ctx).WithValues("databaseclaim", dbClaim.Namespace+"/"+dbClaim.Name, "func", "getDBClient")

	logr.V(debugLevel).Info("GET DBCLIENT", "DSN", basefun.SanitizeDsn(r.getMasterDefaultDsn(reqInfo)))
	updateHostPortStatus(&dbClaim.Status.NewDB, reqInfo.MasterConnInfo.Host, reqInfo.MasterConnInfo.Port, reqInfo.MasterConnInfo.SSLMode)
	return dbclient.New(dbclient.Config{Log: log.FromContext(ctx), DBType: "postgres", DSN: r.getMasterDefaultDsn(reqInfo)})
}

func (r *DatabaseClaimReconciler) getMasterDefaultDsn(reqInfo *requestInfo) string {
	return fmt.Sprintf("postgres://%s:%s@%s:%s/%s?sslmode=%s", url.QueryEscape(reqInfo.MasterConnInfo.Username), url.QueryEscape(reqInfo.MasterConnInfo.Password), reqInfo.MasterConnInfo.Host, reqInfo.MasterConnInfo.Port, "postgres", reqInfo.MasterConnInfo.SSLMode)
}

func (r *DatabaseClaimReconciler) generatePassword() (string, error) {
	var pass string
	var err error
	minPasswordLength := basefun.GetMinPasswordLength(r.Config.Viper)
	complEnabled := basefun.GetIsPasswordComplexity(r.Config.Viper)

	// Customize the list of symbols.
	// Removed \ ` @ ! from the default list as the encoding/decoding was treating it as an escape character
	// In some cases downstream application was not able to handle it
	gen, err := gopassword.NewGenerator(&gopassword.GeneratorInput{
		Symbols: "~#%^&*()_+-={}|[]:<>?,.",
	})
	if err != nil {
		return "", err
	}

	if complEnabled {
		count := minPasswordLength / 4
		pass, err = gen.Generate(minPasswordLength, count, count, false, false)
		if err != nil {
			return "", err
		}
	} else {
		pass, err = gen.Generate(basefun.GetDefaultPassLen(), basefun.GetDefaultNumDig(), basefun.GetDefaultNumSimb(), false, false)
		if err != nil {
			return "", err
		}
	}

	return pass, nil
}

func generateMasterPassword() (string, error) {
	var pass string
	var err error
	minPasswordLength := 30

	pass, err = gopassword.Generate(minPasswordLength, 3, 0, false, true)
	if err != nil {
		return "", err
	}
	return pass, nil
}

func (r *DatabaseClaimReconciler) getPasswordRotationTime() time.Duration {
	return basefun.GetPasswordRotationPeriod(r.Config.Viper)
}

// FindStatusCondition finds the conditionType in conditions.
func (r *DatabaseClaimReconciler) isResourceReady(resourceStatus xpv1.ResourceStatus) (bool, error) {
	return isResourceReady(resourceStatus)
}

func isResourceReady(resourceStatus xpv1.ResourceStatus) (bool, error) {
	ready := xpv1.TypeReady
	conditionTrue := corev1.ConditionTrue
	for _, condition := range resourceStatus.Conditions {
		if condition.Type == ready && condition.Status == conditionTrue {
			return true, nil
		}
		if condition.Reason == "ReconcileError" {
			//handle the following error and provide a specific message to the user
			//create failed: cannot create DBInstance in AWS: InvalidParameterCombination:
			//Cannot find version 15.3 for postgres\n\tstatus code: 400, request id:
			if strings.Contains(condition.Message, "InvalidParameterCombination: Cannot find version") {
				// extract the version from the message and update the dbClaim
				return false, fmt.Errorf("%w: requested version %s", v1.ErrInvalidDBVersion, extractVersion(condition.Message))
			}
			return false, fmt.Errorf("resource is not ready: %s", condition.Message)
		}
	}
	return false, nil
}

func extractVersion(message string) string {
	versionStr := ""
	splitMessage := strings.Split(message, " ")
	for i, word := range splitMessage {
		if word == "version" {
			versionStr = splitMessage[i+1] // This should be of format "15.3"
			break
		}
	}
	return versionStr
}

func (r *DatabaseClaimReconciler) readResourceSecret(ctx context.Context, secretName string) (v1.DatabaseClaimConnectionInfo, error) {
	rs := &corev1.Secret{}
	connInfo := v1.DatabaseClaimConnectionInfo{}

	serviceNS, _ := r.getServiceNamespace()

	err := r.Client.Get(ctx, client.ObjectKey{
		Namespace: serviceNS,
		Name:      secretName,
	}, rs)
	//TODO handle not found vs other errors here
	if err != nil {
		return connInfo, err
	}

	connInfo.Host = string(rs.Data["endpoint"])
	connInfo.Port = string(rs.Data["port"])
	connInfo.Username = string(rs.Data["username"])
	connInfo.Password = string(rs.Data["password"])
	connInfo.SSLMode = basefun.GetDefaultSSLMode(r.Config.Viper)

	if connInfo.Host == "" ||
		connInfo.Port == "" ||
		connInfo.Username == "" ||
		connInfo.Password == "" {
		return connInfo, fmt.Errorf("generated secret is incomplete")
	}

	return connInfo, nil
}

// getDynamicHostName returns a dynamic hostname based on the hash and dbClaim.
func (r *DatabaseClaimReconciler) getDynamicHostName(hash string, dbClaim *v1.DatabaseClaim) string {
	var prefix string
	suffix := "-" + hash

	if basefun.GetDBIdentifierPrefix(r.Config.Viper) != "" {
		prefix = basefun.GetDBIdentifierPrefix(r.Config.Viper) + "-"
	}
	return prefix + dbClaim.Name + suffix
}

func (r *DatabaseClaimReconciler) getParameterGroupName(hostParams *hostparams.HostParams, dbClaim *v1.DatabaseClaim, dbType v1.DatabaseType) string {
	hostName := r.getDynamicHostName(hostParams.Hash(), dbClaim)

	switch dbType {
	case v1.Postgres:
		return hostName + "-" + (strings.Split(hostParams.EngineVersion, "."))[0]
	case v1.AuroraPostgres:
		return hostName + "-a-" + (strings.Split(hostParams.EngineVersion, "."))[0]
	default:
		return hostName + "-" + (strings.Split(hostParams.EngineVersion, "."))[0]
	}
}

func (r *DatabaseClaimReconciler) createDatabaseAndExtensions(ctx context.Context, reqInfo *requestInfo, dbClient dbclient.Creater, status *v1.Status, operationalMode ModeEnum) error {
	logr := log.FromContext(ctx)

	dbName := reqInfo.MasterConnInfo.DatabaseName
	created, err := dbClient.CreateDatabase(dbName)
	if err != nil {
		msg := fmt.Sprintf("error creating database postgresURI %s using %s", dbName, reqInfo.MasterConnInfo.Uri())
		logr.Error(err, msg)
		return err
	}
	if created && operationalMode == M_UseNewDB {
		//the migrations usecase takes care of copying extensions
		//only in newDB workflow they need to be created explicitly
		err = dbClient.CreateDefaultExtensions(dbName)
		if err != nil {
			msg := fmt.Sprintf("error creating default extensions for %s", dbName)
			logr.Error(err, msg)
			return err
		}
	}
	if created || status.ConnectionInfo.DatabaseName == "" {
		updateDBStatus(status, dbName)
	}
	return nil
}

<<<<<<< HEAD
func (r *DatabaseClaimReconciler) manageUserAndExtensions(ctx context.Context, reqInfo *requestInfo, logger logr.Logger, dbClient dbclient.Clienter, status *v1.Status, dbName string, baseUsername string, operationalMode ModeEnum) error {
=======
func (r *DatabaseClaimReconciler) manageUserAndExtensions(reqInfo *requestInfo, logger logr.Logger, dbClient dbclient.Clienter, status *v1.Status, dbName string, baseUsername string) error {
>>>>>>> 547a6c4d

	if status == nil {
		return fmt.Errorf("status is nil")
	}

	// baseUsername := dbClaim.Spec.Username
	dbu := dbuser.NewDBUser(baseUsername)
	rotationTime := r.getPasswordRotationTime()

	// create role
	roleCreated, err := dbClient.CreateRole(dbName, baseUsername, "public")
	if err != nil {
		return err
	}
	if roleCreated && operationalMode != M_MigrateExistingToNewDB && operationalMode != M_MigrationInProgress {
		// take care of special extensions related to the user
		err = dbClient.CreateSpecialExtensions(dbName, baseUsername)
		if err != nil {
			return err
		}
	}

	if status.ConnectionInfo == nil {
		return fmt.Errorf("connection info is nil")
	}

	userName := status.ConnectionInfo.Username

	if dbu.IsUserChanged(userName) {
		oldUsername := dbuser.TrimUserSuffix(userName)
		if err := dbClient.RenameUser(oldUsername, baseUsername); err != nil {
			return err
		}
		// updating user a
		userPassword, err := r.generatePassword()
		if err != nil {
			return err
		}
		if err := dbClient.UpdateUser(oldUsername+dbuser.SuffixA, dbu.GetUserA(), baseUsername, userPassword); err != nil {
			return err
		}
		r.updateUserStatus(status, reqInfo, dbu.GetUserA(), userPassword)
		// updating user b
		userPassword, err = r.generatePassword()
		if err != nil {
			return err
		}
		if err := dbClient.UpdateUser(oldUsername+dbuser.SuffixB, dbu.GetUserB(), baseUsername, userPassword); err != nil {
			return err
		}
	}

	if status.UserUpdatedAt == nil || time.Since(status.UserUpdatedAt.Time) > rotationTime {
		logger.Info("rotating_users", "rotationTime", rotationTime)

		userPassword, err := r.generatePassword()
		if err != nil {
			return err
		}

		nextUser := dbu.NextUser(status.ConnectionInfo.Username)
		created, err := dbClient.CreateUser(nextUser, baseUsername, userPassword)
		if err != nil {
			metrics.PasswordRotatedErrors.WithLabelValues("create error").Inc()
			return err
		}

		if !created {
			if err := dbClient.UpdatePassword(nextUser, userPassword); err != nil {
				return err
			}
		}

		r.updateUserStatus(status, reqInfo, nextUser, userPassword)
	}
	err = dbClient.ManageSuperUserRole(baseUsername, reqInfo.EnableSuperUser)
	if err != nil {
		return err
	}
	err = dbClient.ManageCreateRole(baseUsername, reqInfo.EnableSuperUser)
	if err != nil {
		return err
	}
	err = dbClient.ManageReplicationRole(status.ConnectionInfo.Username, reqInfo.EnableReplicationRole)
	if err != nil {
		return err
	}
	err = dbClient.ManageReplicationRole(dbu.NextUser(status.ConnectionInfo.Username), reqInfo.EnableReplicationRole)
	if err != nil {
		return err
	}

	return nil
}

func (r *DatabaseClaimReconciler) configureBackupPolicy(backupPolicy string, tags []v1.Tag) []v1.Tag {

	for _, tag := range tags {
		if tag.Key == defaultBackupPolicyKey {
			if tag.Value != backupPolicy {
				if backupPolicy == "" {
					tag.Value = basefun.GetDefaultBackupPolicy(r.Config.Viper)
				} else {
					tag.Value = backupPolicy
				}
			}
			return tags
		}
	}

	if backupPolicy == "" {
		tags = append(tags, v1.Tag{Key: defaultBackupPolicyKey, Value: basefun.GetDefaultBackupPolicy(r.Config.Viper)})
	} else {
		tags = append(tags, v1.Tag{Key: defaultBackupPolicyKey, Value: backupPolicy})
	}
	return tags
}

func (r *DatabaseClaimReconciler) manageMasterPassword(ctx context.Context, secret *xpv1.SecretKeySelector) error {
	logr := log.FromContext(ctx).WithValues("func", "manageMasterPassword")
	masterSecret := &corev1.Secret{}
	password, err := generateMasterPassword()
	if err != nil {
		return err
	}
	err = r.Client.Get(ctx, client.ObjectKey{
		Name:      secret.SecretReference.Name,
		Namespace: secret.SecretReference.Namespace,
	}, masterSecret)
	if err != nil {
		if !errors.IsNotFound(err) {
			return err
		}
		//master secret not found, create it
		masterSecret = &corev1.Secret{
			ObjectMeta: metav1.ObjectMeta{
				Namespace: secret.SecretReference.Namespace,
				Name:      secret.SecretReference.Name,
			},
			Data: map[string][]byte{
				secret.Key: []byte(password),
			},
		}
		logr.Info("creating master secret", "name", secret.Name, "namespace", secret.Namespace)
		return r.Client.Create(ctx, masterSecret)
	}
	logr.Info("master secret exists")
	return nil
}

func (r *DatabaseClaimReconciler) rerouteTargetSecret(ctx context.Context, sourceDsn string,
	targetAppConn *v1.DatabaseClaimConnectionInfo, dbClaim *v1.DatabaseClaim) error {

	//store source dsn before overwriting secret
	err := r.setSourceDsnInTempSecret(ctx, sourceDsn, dbClaim)
	if err != nil {
		return err
	}
	err = r.createOrUpdateSecret(ctx, dbClaim, targetAppConn, basefun.GetCloud(r.Config.Viper))
	if err != nil {
		return err
	}

	return nil
}
func (r *DatabaseClaimReconciler) updateUserStatus(status *v1.Status, reqInfo *requestInfo, userName, userPassword string) {
	timeNow := metav1.Now()
	status.UserUpdatedAt = &timeNow
	status.ConnectionInfo.Username = userName
	reqInfo.TempSecret = userPassword
	status.ConnectionInfoUpdatedAt = &timeNow
}

func updateDBStatus(status *v1.Status, dbName string) {
	timeNow := metav1.Now()
	status.DbCreatedAt = &timeNow
	status.ConnectionInfo.DatabaseName = dbName
	status.ConnectionInfoUpdatedAt = &timeNow
}

func updateHostPortStatus(status *v1.Status, host, port, sslMode string) {
	timeNow := metav1.Now()
	status.ConnectionInfo.Host = host
	status.ConnectionInfo.Port = port
	status.ConnectionInfo.SSLMode = sslMode
	status.ConnectionInfoUpdatedAt = &timeNow
}

func updateClusterStatus(status *v1.Status, hostParams *hostparams.HostParams) {
	status.DBVersion = hostParams.EngineVersion
	status.Type = v1.DatabaseType(hostParams.Engine)
	status.Shape = hostParams.Shape
	status.MinStorageGB = hostParams.MinStorageGB
	if hostParams.Engine == string(v1.Postgres) {
		status.MaxStorageGB = hostParams.MaxStorageGB
	}
}

func (r *DatabaseClaimReconciler) getServiceNamespace() (string, error) {
	if r.Config.Namespace == "" {
		return "", fmt.Errorf("service namespace env %s must be set", serviceNamespaceEnvVar)
	}

	return r.Config.Namespace, nil
}

func (r *DatabaseClaimReconciler) getSrcAdminPasswdFromSecret(ctx context.Context, dbClaim *v1.DatabaseClaim) (string, error) {
	secretKey := "password"
	gs := &corev1.Secret{}

	ns := dbClaim.Spec.SourceDataFrom.Database.SecretRef.Namespace
	if ns == "" {
		ns = dbClaim.Namespace
	}
	err := r.Client.Get(ctx, client.ObjectKey{
		Namespace: ns,
		Name:      dbClaim.Spec.SourceDataFrom.Database.SecretRef.Name,
	}, gs)
	if err == nil {
		return string(gs.Data[secretKey]), nil
	}
	//err!=nil
	if !errors.IsNotFound(err) {
		return "", err
	}
	//not found - check temp secret
	p, err := r.getMasterPasswordFromTempSecret(ctx, dbClaim)
	if err != nil {
		return "", err
	}
	return p, nil
}

func (r *DatabaseClaimReconciler) getSrcAppDsnFromSecret(ctx context.Context, dbClaim *v1.DatabaseClaim) (string, error) {
	migrationState := dbClaim.Status.MigrationState
	state, err := pgctl.GetStateEnum(migrationState)
	if err != nil {
		return "", err
	}

	if state > pgctl.S_RerouteTargetSecret {
		//dsn is pulled from temp secret since app secret is not using new db
		return r.getSourceDsnFromTempSecret(ctx, dbClaim)
	}

	secretName := dbClaim.Spec.SecretName
	gs := &corev1.Secret{}

	ns := dbClaim.Namespace
	if ns == "" {
		ns = "default"
	}
	err = r.Client.Get(ctx, client.ObjectKey{
		Namespace: ns,
		Name:      secretName,
	}, gs)
	if err != nil {
		log.FromContext(ctx).Error(err, "getSrcAppPasswdFromSecret failed")
		return "", err
	}
	return string(gs.Data[v1.DSNURIKey]), nil

}

func (r *DatabaseClaimReconciler) deleteTempSecret(ctx context.Context, dbClaim *v1.DatabaseClaim) error {
	secretName := getTempSecretName(dbClaim)

	gs := &corev1.Secret{}

	ns := dbClaim.Namespace
	if ns == "" {
		ns = "default"
	}
	err := r.Client.Get(ctx, client.ObjectKey{
		Namespace: ns,
		Name:      secretName,
	}, gs)
	if err != nil {
		if errors.IsNotFound(err) {
			return nil
		}
		return err
	}
	return r.Client.Delete(ctx, gs)
}

func (r *DatabaseClaimReconciler) getSourceDsnFromTempSecret(ctx context.Context, dbClaim *v1.DatabaseClaim) (string, error) {
	secretName := getTempSecretName(dbClaim)

	gs := &corev1.Secret{}

	ns := dbClaim.Namespace
	if ns == "" {
		ns = "default"
	}
	err := r.Client.Get(ctx, client.ObjectKey{
		Namespace: ns,
		Name:      secretName,
	}, gs)
	if err != nil {
		return "", err
	}
	return string(gs.Data[tempSourceDsn]), nil
}

func (r *DatabaseClaimReconciler) getTargetPasswordFromTempSecret(ctx context.Context, dbClaim *v1.DatabaseClaim) (string, error) {

	secretName := "temp-" + dbClaim.Spec.SecretName

	gs := &corev1.Secret{}

	ns := dbClaim.Namespace
	if ns == "" {
		ns = "default"
	}
	err := r.Client.Get(ctx, client.ObjectKey{
		Namespace: ns,
		Name:      secretName,
	}, gs)
	if err != nil {
		return "", err
	}
	return string(gs.Data[tempTargetPassword]), nil
}

func (r *DatabaseClaimReconciler) getMasterPasswordFromTempSecret(ctx context.Context, dbClaim *v1.DatabaseClaim) (string, error) {

	secretName := "temp-" + dbClaim.Spec.SecretName

	gs := &corev1.Secret{}

	ns := dbClaim.Namespace
	if ns == "" {
		ns = "default"
	}
	err := r.Client.Get(ctx, client.ObjectKey{
		Namespace: ns,
		Name:      secretName,
	}, gs)
	if err != nil {
		return "", err
	}
	return string(gs.Data[cachedMasterPasswdForExistingDB]), nil
}

func (r *DatabaseClaimReconciler) setSourceDsnInTempSecret(ctx context.Context, dsn string, dbClaim *v1.DatabaseClaim) error {

	tSecret, err := r.getTempSecret(ctx, dbClaim)
	if err != nil {
		return err
	}

	log.FromContext(ctx).Info("updating temp secret with source dsn")
	tSecret.Data[tempSourceDsn] = []byte(dsn)
	return r.Client.Update(ctx, tSecret)
}

func (r *DatabaseClaimReconciler) setTargetPasswordInTempSecret(ctx context.Context, password string, dbClaim *v1.DatabaseClaim) error {

	tSecret, err := r.getTempSecret(ctx, dbClaim)
	if err != nil {
		return err
	}

	log.FromContext(ctx).Info("updating temp secret target password")
	tSecret.Data[tempTargetPassword] = []byte(password)
	return r.Client.Update(ctx, tSecret)
}

func (r *DatabaseClaimReconciler) setMasterPasswordInTempSecret(ctx context.Context, password string, dbClaim *v1.DatabaseClaim) error {

	tSecret, err := r.getTempSecret(ctx, dbClaim)
	if err != nil {
		return err
	}

	log.FromContext(ctx).Info("updating temp secret target password")
	tSecret.Data[cachedMasterPasswdForExistingDB] = []byte(password)
	return r.Client.Update(ctx, tSecret)
}

func (r *DatabaseClaimReconciler) getTempSecret(ctx context.Context, dbClaim *v1.DatabaseClaim) (*corev1.Secret, error) {

	logr := log.FromContext(ctx)

	gs := &corev1.Secret{}
	secretName := getTempSecretName(dbClaim)

	err := r.Client.Get(ctx, client.ObjectKey{
		Namespace: dbClaim.Namespace,
		Name:      secretName,
	}, gs)

	if err != nil {
		if !errors.IsNotFound(err) {
			return nil, err
		}
		truePtr := true
		secret := &corev1.Secret{
			ObjectMeta: metav1.ObjectMeta{
				Namespace: dbClaim.Namespace,
				Name:      secretName,
				Labels:    map[string]string{"app.kubernetes.io/managed-by": "db-controller"},
				OwnerReferences: []metav1.OwnerReference{
					{
						APIVersion:         "persistance.atlas.infoblox.com/v1",
						Kind:               "DatabaseClaim",
						Name:               dbClaim.Name,
						UID:                dbClaim.UID,
						Controller:         &truePtr,
						BlockOwnerDeletion: &truePtr,
					},
				},
			},
			Data: map[string][]byte{
				tempTargetPassword:              nil,
				tempSourceDsn:                   nil,
				cachedMasterPasswdForExistingDB: nil,
			},
		}

		logr.Info("creating temp secret", "name", secret.Name, "namespace", secret.Namespace)
		err = r.Client.Create(ctx, secret)
		return secret, err
	} else {
		logr.Info("secret exists returning temp secret", "name", secretName)
		return gs, nil
	}
}

func getTempSecretName(dbClaim *v1.DatabaseClaim) string {
	return "temp-" + dbClaim.Spec.SecretName
}<|MERGE_RESOLUTION|>--- conflicted
+++ resolved
@@ -542,11 +542,7 @@
 	dbName := existingDBConnInfo.DatabaseName
 	updateDBStatus(&dbClaim.Status.NewDB, dbName)
 
-<<<<<<< HEAD
-	err = r.manageUserAndExtensions(ctx, reqInfo, logr, dbClient, &dbClaim.Status.NewDB, dbName, dbClaim.Spec.Username, operationalMode)
-=======
-	err = r.manageUserAndExtensions(reqInfo, logr, dbClient, &dbClaim.Status.NewDB, dbName, dbClaim.Spec.Username)
->>>>>>> 547a6c4d
+	err = r.manageUserAndExtensions(reqInfo, logr, dbClient, &dbClaim.Status.NewDB, dbName, dbClaim.Spec.Username, operationalMode)
 	if err != nil {
 		return err
 	}
@@ -643,11 +639,7 @@
 		return ctrl.Result{}, err
 
 	}
-<<<<<<< HEAD
-	err = r.manageUserAndExtensions(ctx, reqInfo, logr, dbClient, &dbClaim.Status.NewDB, dbClaim.Spec.DatabaseName, dbClaim.Spec.Username, operationalMode)
-=======
-	err = r.manageUserAndExtensions(reqInfo, logr, dbClient, &dbClaim.Status.NewDB, dbClaim.Spec.DatabaseName, dbClaim.Spec.Username)
->>>>>>> 547a6c4d
+	err = r.manageUserAndExtensions(reqInfo, logr, dbClient, &dbClaim.Status.NewDB, dbClaim.Spec.DatabaseName, dbClaim.Spec.Username, operationalMode)
 	if err != nil {
 		return ctrl.Result{}, err
 	}
@@ -1158,11 +1150,7 @@
 	return nil
 }
 
-<<<<<<< HEAD
-func (r *DatabaseClaimReconciler) manageUserAndExtensions(ctx context.Context, reqInfo *requestInfo, logger logr.Logger, dbClient dbclient.Clienter, status *v1.Status, dbName string, baseUsername string, operationalMode ModeEnum) error {
-=======
-func (r *DatabaseClaimReconciler) manageUserAndExtensions(reqInfo *requestInfo, logger logr.Logger, dbClient dbclient.Clienter, status *v1.Status, dbName string, baseUsername string) error {
->>>>>>> 547a6c4d
+func (r *DatabaseClaimReconciler) manageUserAndExtensions(reqInfo *requestInfo, logger logr.Logger, dbClient dbclient.Clienter, status *v1.Status, dbName string, baseUsername string, operationalMode ModeEnum) error {
 
 	if status == nil {
 		return fmt.Errorf("status is nil")
