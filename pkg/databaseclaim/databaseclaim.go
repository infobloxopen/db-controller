--- conflicted
+++ resolved
@@ -201,78 +201,6 @@
 	return M_UseNewDB
 }
 
-<<<<<<< HEAD
-=======
-// Load base values and configs to kick off the whole process
-func (r *DatabaseClaimReconciler) setReqInfo(dbClaim *v1.DatabaseClaim) error {
-
-	r.Input = &input{}
-	var (
-		err                     error
-		sharedDBHost            bool
-		enablePerfInsight       bool
-		cloudwatchLogsExport    []*string
-		backupRetentionDays     int64
-		caCertificateIdentifier string
-	)
-
-	backupRetentionDays = basefun.GetBackupRetentionDays(r.Config.Viper)
-	caCertificateIdentifier = basefun.GetCaCertificateIdentifier(r.Config.Viper)
-	enablePerfInsight = basefun.GetEnablePerfInsight(r.Config.Viper)
-	enableCloudwatchLogsExport := basefun.GetEnableCloudwatchLogsExport(r.Config.Viper)
-	postgresCloudwatchLogsExportLabels := []string{"postgresql", "upgrade"}
-	switch enableCloudwatchLogsExport {
-	case "all":
-		for _, export := range postgresCloudwatchLogsExportLabels {
-			cloudwatchLogsExport = append(cloudwatchLogsExport, &export)
-		}
-	case "none":
-		cloudwatchLogsExport = nil
-	default:
-		cloudwatchLogsExport = append(cloudwatchLogsExport, &enableCloudwatchLogsExport)
-	}
-
-	hostParams, err := hostparams.New(r.Config.Viper, dbClaim)
-	if err != nil {
-		return err
-	}
-
-	// FIXME: don't store request specific information in the
-	// reconciler struct itself
-	r.Input = &input{
-		SharedDBHost:               sharedDBHost,
-		DbType:                     string(dbClaim.Spec.Type),
-		HostParams:                 *hostParams,
-		EnablePerfInsight:          enablePerfInsight,
-		EnableCloudwatchLogsExport: cloudwatchLogsExport,
-		BackupRetentionDays:        backupRetentionDays,
-		CACertificateIdentifier:    caCertificateIdentifier,
-	}
-	//check if dbclaim.name is > maxNameLen and if so, error out
-	if len(dbClaim.Name) > maxNameLen {
-		return ErrMaxNameLen
-	}
-
-	r.Input.MasterConnInfo.DatabaseName = dbClaim.Spec.DatabaseName
-	r.Input.DbHostIdentifier = r.getDynamicHostName(dbClaim)
-	if basefun.GetSuperUserElevation(r.Config.Viper) {
-		r.Input.EnableSuperUser = *dbClaim.Spec.EnableSuperUser
-	}
-	if r.Input.EnableSuperUser {
-		// if superuser elevation is enabled, enabling replication role is redundant
-		r.Input.EnableReplicationRole = false
-	} else {
-		r.Input.EnableReplicationRole = *dbClaim.Spec.EnableReplicationRole
-	}
-
-	return nil
-}
-
-func Reconcile(r *DatabaseClaimReconciler, ctx context.Context, req ctrl.Request) (ctrl.Result, error) {
-	return r.Reconcile(ctx, req)
-}
-
->>>>>>> 0eaa5631
 // validateDBClaim should validate deprecated and or unsupported values in a claim object
 func validateDBClaim(dbClaim *v1.DatabaseClaim) error {
 	// envtest will send default values as empty strings, provide an in-process
@@ -327,12 +255,8 @@
 		dbClaim.Status.NewDB.ConnectionInfo = new(v1.DatabaseClaimConnectionInfo)
 	}
 
-<<<<<<< HEAD
 	reqInfo, err := NewRequestInfo(r.Config.Viper, &dbClaim)
 	if err != nil {
-=======
-	if err := r.setReqInfo(&dbClaim); err != nil {
->>>>>>> 0eaa5631
 		return r.manageError(ctx, &dbClaim, err)
 	}
 
@@ -524,12 +448,7 @@
 
 		return r.reconcileMigrateToNewDB(ctx, reqInfo, dbClaim, operationMode)
 	}
-<<<<<<< HEAD
 	if operationMode == M_InitiateDBUpgrade {
-=======
-	if r.mode == M_InitiateDBUpgrade {
-
->>>>>>> 0eaa5631
 		logr.Info("upgrade db initiated")
 
 		return r.reconcileMigrateToNewDB(ctx, reqInfo, dbClaim, operationMode)
@@ -623,11 +542,7 @@
 	dbName := existingDBConnInfo.DatabaseName
 	updateDBStatus(&dbClaim.Status.NewDB, dbName)
 
-<<<<<<< HEAD
 	err = r.manageUserAndExtensions(ctx, reqInfo, logr, dbClient, &dbClaim.Status.NewDB, dbName, dbClaim.Spec.Username)
-=======
-	err = r.manageUserAndExtensions(logr, dbClient, &dbClaim.Status.NewDB, dbName, dbClaim.Spec.Username)
->>>>>>> 0eaa5631
 	if err != nil {
 		return err
 	}
@@ -724,11 +639,7 @@
 		return ctrl.Result{}, err
 
 	}
-<<<<<<< HEAD
 	err = r.manageUserAndExtensions(ctx, reqInfo, logr, dbClient, &dbClaim.Status.NewDB, dbClaim.Spec.DatabaseName, dbClaim.Spec.Username)
-=======
-	err = r.manageUserAndExtensions(logr, dbClient, &dbClaim.Status.NewDB, dbClaim.Spec.DatabaseName, dbClaim.Spec.Username)
->>>>>>> 0eaa5631
 	if err != nil {
 		return ctrl.Result{}, err
 	}
@@ -801,12 +712,7 @@
 	}
 	var sourceMasterConn *v1.DatabaseClaimConnectionInfo
 
-<<<<<<< HEAD
 	if operationalMode == M_MigrationInProgress || operationalMode == M_MigrateExistingToNewDB {
-=======
-	if r.mode == M_MigrationInProgress || r.mode == M_MigrateExistingToNewDB {
-
->>>>>>> 0eaa5631
 		if dbClaim.Spec.SourceDataFrom == nil {
 			return r.manageError(ctx, dbClaim, fmt.Errorf("sourceDataFrom is nil"))
 		}
@@ -822,13 +728,7 @@
 			logr.Error(err, "source master secret and cached master secret not found")
 			return r.manageError(ctx, dbClaim, err)
 		}
-<<<<<<< HEAD
 	} else if operationalMode == M_UpgradeDBInProgress || operationalMode == M_InitiateDBUpgrade {
-=======
-
-	} else if r.mode == M_UpgradeDBInProgress || r.mode == M_InitiateDBUpgrade {
-
->>>>>>> 0eaa5631
 		activeHost, _, _ := strings.Cut(dbClaim.Status.ActiveDB.ConnectionInfo.Host, ".")
 
 		activeConnInfo, err := r.readResourceSecret(ctx, activeHost)
@@ -1250,11 +1150,7 @@
 	return nil
 }
 
-<<<<<<< HEAD
 func (r *DatabaseClaimReconciler) manageUserAndExtensions(ctx context.Context, reqInfo *requestInfo, logger logr.Logger, dbClient dbclient.Clienter, status *v1.Status, dbName string, baseUsername string) error {
-=======
-func (r *DatabaseClaimReconciler) manageUserAndExtensions(logger logr.Logger, dbClient dbclient.Clienter, status *v1.Status, dbName string, baseUsername string) error {
->>>>>>> 0eaa5631
 
 	if status == nil {
 		return fmt.Errorf("status is nil")
