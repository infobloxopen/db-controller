--- conflicted
+++ resolved
@@ -473,11 +473,7 @@
 	dbName := existingDBConnInfo.DatabaseName
 	r.statusManager.UpdateDBStatus(&dbClaim.Status.NewDB, dbName)
 
-<<<<<<< HEAD
-	err = r.manageUserAndExtensions(ctx, reqInfo, logr, dbClient, dbClaim, operationalMode)
-=======
 	err = r.manageUserAndExtensions(ctx, reqInfo, logr, dbClient, &dbClaim.Status.NewDB, &dbClaim.Status.ActiveDB, dbName, dbClaim.Spec.Username, operationalMode)
->>>>>>> 9ae9032c
 	if err != nil {
 		logr.Error(err, "unable to update users, user credentials not persisted to status object")
 		return err
@@ -582,11 +578,7 @@
 	}
 
 	// Updates the connection info username
-<<<<<<< HEAD
-	err = r.manageUserAndExtensions(ctx, reqInfo, logr, dbClient, dbClaim, operationalMode)
-=======
 	err = r.manageUserAndExtensions(ctx, reqInfo, logr, dbClient, &dbClaim.Status.NewDB, &dbClaim.Status.ActiveDB, dbClaim.Spec.DatabaseName, dbClaim.Spec.Username, operationalMode)
->>>>>>> 9ae9032c
 	if err != nil {
 		logr.Error(err, "unable to update users, user credentials not persisted to status object")
 		return r.statusManager.SetError(ctx, dbClaim, err)
@@ -1134,13 +1126,6 @@
 	return nil
 }
 
-<<<<<<< HEAD
-func (r *DatabaseClaimReconciler) manageUserAndExtensions(ctx context.Context, reqInfo *requestInfo, logger logr.Logger, dbClient dbclient.Clienter, dbClaim *v1.DatabaseClaim, operationalMode ModeEnum) error {
-
-	status := &dbClaim.Status.NewDB
-	dbName := dbClaim.Spec.DatabaseName
-	baseUsername := dbClaim.Spec.Username
-=======
 func (r *DatabaseClaimReconciler) manageUserAndExtensions(ctx context.Context, reqInfo *requestInfo, logger logr.Logger, dbClient dbclient.Clienter, statusNewDB *v1.Status, statusActiveDB *v1.Status, dbName string, baseUsername string, operationalMode ModeEnum) error {
 
 	if statusNewDB == nil {
@@ -1150,7 +1135,6 @@
 	if statusNewDB.ConnectionInfo == nil {
 		return fmt.Errorf("newDB connection info is nil")
 	}
->>>>>>> 9ae9032c
 
 	dbu := dbuser.NewDBUser(baseUsername)
 	rotationTime := r.getPasswordRotationTime()
@@ -1189,11 +1173,7 @@
 		if err := dbClient.UpdateUser(oldUsername+dbuser.SuffixA, dbu.GetUserA(), baseUsername, userPassword); err != nil {
 			return err
 		}
-<<<<<<< HEAD
-		r.statusManager.UpdateUserStatus(status, reqInfo, dbu.GetUserA(), userPassword)
-=======
-		updateUserStatus(statusNewDB, reqInfo, dbu.GetUserA(), userPassword)
->>>>>>> 9ae9032c
+		r.statusManager.UpdateUserStatus(statusNewDB, reqInfo, dbu.GetUserA(), userPassword)
 		// updating user b
 		userPassword, err = r.generatePassword()
 		if err != nil {
@@ -1229,11 +1209,7 @@
 			return err
 		}
 
-<<<<<<< HEAD
-		r.statusManager.UpdateUserStatus(status, reqInfo, nextUser, userPassword)
-=======
-		updateUserStatus(statusNewDB, reqInfo, nextUser, userPassword)
->>>>>>> 9ae9032c
+		r.statusManager.UpdateUserStatus(statusNewDB, reqInfo, nextUser, userPassword)
 	}
 
 	// baseUsername = myuser
