package databaseclaim

import (
	"context"
	"fmt"
	"strings"

	xpv1 "github.com/crossplane/crossplane-runtime/apis/common/v1"
	_ "github.com/lib/pq"
	crossplanegcp "github.com/upbound/provider-gcp/apis/alloydb/v1beta2"
	corev1 "k8s.io/api/core/v1"
	metav1 "k8s.io/apimachinery/pkg/apis/meta/v1"
	"k8s.io/utils/ptr"
	"sigs.k8s.io/controller-runtime/pkg/client"
	"sigs.k8s.io/controller-runtime/pkg/log"

	persistanceinfobloxcomv1alpha1 "github.com/infobloxopen/db-controller/api/persistance.infoblox.com/v1alpha1"
	v1 "github.com/infobloxopen/db-controller/api/v1"
	basefun "github.com/infobloxopen/db-controller/pkg/basefunctions"

	"k8s.io/apimachinery/pkg/api/errors"
)

func (r *DatabaseClaimReconciler) manageCloudHostGCP(ctx context.Context, reqInfo *requestInfo, dbClaim *v1.DatabaseClaim) (bool, error) {
	dbHostIdentifier := r.getDynamicHostName(reqInfo.HostParams.Hash(), dbClaim)

	if dbClaim.Spec.Type != v1.Postgres {
		return false, fmt.Errorf("%w: %q must be one of %s", v1.ErrInvalidDBType, dbClaim.Spec.Type, []v1.DatabaseType{v1.Postgres})
	}

	_, err := r.manageDBClusterGCP(ctx, reqInfo, dbHostIdentifier, dbClaim)
	if err != nil {
		return false, err
	}

	log.FromContext(ctx).Info("dbcluster is ready. proceeding to manage dbinstance")
	insReady, err := r.managePostgresDBInstanceGCP(ctx, reqInfo, dbHostIdentifier, dbClaim)
	if err != nil {
		return false, err
	}

	if insReady {
		err = r.manageNetworkRecord(ctx, dbHostIdentifier)
		if err != nil {
			return false, err
		}

		err = r.createSecretWithConnInfo(ctx, reqInfo, dbHostIdentifier, dbClaim)
		if err != nil {
			log.FromContext(ctx).Error(err, "error writing secret with conn info")
			return false, err
		}
	}

	return insReady, nil
}

func (r *DatabaseClaimReconciler) createSecretWithConnInfo(ctx context.Context, reqInfo *requestInfo, dbHostIdentifier string, dbclaim *v1.DatabaseClaim) error {

	var instance crossplanegcp.Instance
	err := r.Client.Get(ctx, client.ObjectKey{
		Name: dbHostIdentifier,
	}, &instance)
	if err != nil {
		return err
	}

	serviceNS, err := r.getServiceNamespace()
	if err != nil {
		return err
	}

	var secret = &corev1.Secret{}
	err = r.Client.Get(ctx, client.ObjectKey{
		Name:      dbHostIdentifier,
		Namespace: serviceNS,
	}, secret)
	if err != nil {
		return err
	}

	pass := string(secret.Data["attribute.initial_user.0.password"])

	secret.Data["username"] = []byte(reqInfo.HostParams.MasterUsername)
	secret.Data["password"] = []byte(pass)
	secret.Data["endpoint"] = []byte(*instance.Status.AtProvider.PscInstanceConfig.PscDNSName)
	secret.Data["port"] = []byte("5432")

	log.FromContext(ctx).Info("updating conninfo secret", "name", secret.Name, "namespace", secret.Namespace)
	return r.Client.Update(ctx, secret)
}

func (r *DatabaseClaimReconciler) manageNetworkRecord(ctx context.Context, dbHostIdentifier string) error {
	var netRec persistanceinfobloxcomv1alpha1.XNetworkRecord
	logr := log.FromContext(ctx)

	var instance crossplanegcp.Instance
	err := r.Client.Get(ctx, client.ObjectKey{
		Name: dbHostIdentifier,
	}, &instance)
	if err != nil {
		return err
	}
	pscDnsName := instance.Status.AtProvider.PscInstanceConfig.PscDNSName
	serviceAttachmentLink := instance.Status.AtProvider.PscInstanceConfig.ServiceAttachmentLink

	err = r.Client.Get(ctx, client.ObjectKey{
		Name: dbHostIdentifier + "-psc-network",
	}, &netRec)
	if err != nil {
		if client.IgnoreNotFound(err) != nil {
			logr.Error(err, "error != notfound retrieving XNetworkRecord")
			return err
		}

		serviceNS, err := r.getServiceNamespace()
		if err != nil {
			return err
		}

		netRec := &persistanceinfobloxcomv1alpha1.XNetworkRecord{
			ObjectMeta: metav1.ObjectMeta{
				Name:      dbHostIdentifier + "-psc-network",
				Namespace: serviceNS,
			},
			Spec: persistanceinfobloxcomv1alpha1.XNetworkRecordSpec{
				Parameters: persistanceinfobloxcomv1alpha1.XNetworkRecordParameters{
					PSCDNSName:            *pscDnsName,
					ServiceAttachmentLink: *serviceAttachmentLink,
					Region:                basefun.GetRegion(r.Config.Viper),
					Subnetwork:            basefun.GetSubNetwork(r.Config.Viper),
					Network:               basefun.GetNetwork(r.Config.Viper),
				},
			},
		}

		logr.Info("creating XNetworkRecord resource", "XNetworkRecord", netRec.Name)
		if err := r.Client.Create(ctx, netRec); err != nil {
			logr.Error(err, "crossplane_xnetwork_create")
			return err
		}
	}

	return nil
}

func (r *DatabaseClaimReconciler) manageDBClusterGCP(ctx context.Context, reqInfo *requestInfo, dbHostName string,
	dbClaim *v1.DatabaseClaim) (bool, error) {

	logr := log.FromContext(ctx)

	serviceNS, err := r.getServiceNamespace()
	if err != nil {
		return false, err
	}

	dbSecretCluster := xpv1.SecretReference{
		Name:      dbHostName,
		Namespace: serviceNS,
	}

	dbMasterSecretCluster := xpv1.SecretKeySelector{
		SecretReference: xpv1.SecretReference{
			Name:      dbHostName + masterSecretSuffix,
			Namespace: serviceNS,
		},
		Key: masterPasswordKey,
	}

	dbCluster := &crossplanegcp.Cluster{}
	providerConfigReference := xpv1.Reference{
		Name: basefun.GetProviderConfig(r.Config.Viper),
	}

	params := &reqInfo.HostParams

	dbClaim.Spec.Tags = r.configureBackupPolicy(dbClaim.Spec.BackupPolicy, dbClaim.Spec.Tags)

	labels := propagateLabels(dbClaim.Labels)

	err = r.Client.Get(ctx, client.ObjectKey{
		Name: dbHostName,
	}, dbCluster)
	if err != nil {
		if client.IgnoreNotFound(err) != nil {
			logr.Error(err, "error != notfound retrieving cluster")
			return false, err
		}

		logr.Info("creating_crossplane_dbcluster", "name", dbHostName)
		dbCluster = &crossplanegcp.Cluster{
			ObjectMeta: metav1.ObjectMeta{
<<<<<<< HEAD
				Name:      dbHostName,
				Namespace: serviceNS,
				Labels: map[string]string{
					"app.kubernetes.io/managed-by": "db-controller",
					"app.kubernetes.io/component":  dbClaim.Labels["app.kubernetes.io/component"],
					"app.kubernetes.io/instance":   dbClaim.Labels["app.kubernetes.io/instance"],
					"app.kubernetes.io/name":       dbClaim.Labels["app.kubernetes.io/name"],
				},
=======
				Name:   dbHostName,
				Labels: labels,
>>>>>>> 9577bbde
			},
			Spec: crossplanegcp.ClusterSpec{
				ForProvider: crossplanegcp.ClusterParameters{

					AutomatedBackupPolicy: &crossplanegcp.AutomatedBackupPolicyParameters{
						Enabled: ptr.To(true),
					},

					DatabaseVersion: getAlloyDBVersion(&params.DBVersion),

					DeletionPolicy: ptr.To(string(params.DeletionPolicy)),

					DisplayName: &dbHostName,

					InitialUser: &crossplanegcp.InitialUserParameters{
						PasswordSecretRef: dbMasterSecretCluster,
						User:              &params.MasterUsername,
					},

					Location: ptr.To(basefun.GetRegion(r.Config.Viper)), // *string `json:"location" tf:"location,omitempty"`

					// MaintenanceUpdatePolicy: &crossplanegcp.MaintenanceUpdatePolicyParameters{

					// 	MaintenanceWindows: []crossplanegcp.MaintenanceWindowsParameters{
					// 		{
					// 			StartTime: &crossplanegcp.StartTimeParameters{

					// 				Hours:   ptr.To(float64(1)), //TODO: parse the maintenancewindow to this format
					// 				Minutes: ptr.To(float64(0)),
					// 			},
					// 			Day: ptr.To("SATURDAY"),
					// 		},
					// 	},
					// },

					//Network: (map[bool]*string{true: ptr.To(basefun.GetNetwork(r.Config.Viper)), false: nil})[basefun.GetNetwork(r.Config.Viper) != ""],

					// NetworkConfig: &crossplanegcp.NetworkConfigParameters{
					// 	Network:          (map[bool]*string{true: ptr.To(basefun.GetNetwork(r.Config.Viper)), false: nil})[basefun.GetNetwork(r.Config.Viper) != ""],
					// 	AllocatedIPRange: ptr.To(basefun.GetAllocatedIpRange(r.Config.Viper)),
					// },

					PscConfig: &crossplanegcp.PscConfigParameters{
						PscEnabled: ptr.To(true),
					},
				},
				ResourceSpec: xpv1.ResourceSpec{
					WriteConnectionSecretToReference: &dbSecretCluster,
					ProviderConfigReference:          &providerConfigReference,
					DeletionPolicy:                   params.DeletionPolicy,
				},
			},
		}
		//create master password secret, before calling create on DBInstance
		err := r.manageMasterPassword(ctx, &dbMasterSecretCluster)
		if err != nil {
			return false, err
		}
		logr.Info("creating crossplane DBCluster resource", "DBCluster", dbCluster.Name)
		if err := r.Client.Create(ctx, dbCluster); err != nil {
			logr.Error(err, "crossplane_dbcluster_create")
			return false, err
		}

	}
	if !dbCluster.ObjectMeta.DeletionTimestamp.IsZero() {
		err = fmt.Errorf("can not create Cloud DB cluster %s it is being deleted", dbHostName)
		logr.Error(err, "dbCluster", "dbHostIdentifier", dbHostName)
		return false, err
	}
	_, err = r.updateDBClusterGCP(ctx, reqInfo, dbClaim, dbCluster)
	if err != nil {
		return false, err
	}

	return r.isResourceReady("alloydb.cluster", dbHostName, dbCluster.Status.ResourceStatus)
}

// https://cloud.google.com/alloydb/docs/reference/rest/v1beta/DatabaseVersion
func getAlloyDBVersion(engineVersion *string) *string {
	if strings.HasPrefix(*engineVersion, "14") {
		return ptr.To("POSTGRES_14")
	}
	return ptr.To("POSTGRES_15")
}

func (r *DatabaseClaimReconciler) managePostgresDBInstanceGCP(ctx context.Context, reqInfo *requestInfo, dbHostName string, dbClaim *v1.DatabaseClaim) (bool, error) {
	logr := log.FromContext(ctx)
	serviceNS, err := r.getServiceNamespace()
	if err != nil {
		return false, err
	}

	dbMasterSecretInstance := xpv1.SecretKeySelector{
		SecretReference: xpv1.SecretReference{
			Name:      dbHostName + masterSecretSuffix,
			Namespace: serviceNS,
		},
		Key: masterPasswordKey,
	}

	// Infrastructure Config
	region := basefun.GetRegion(r.Config.Viper)
	providerConfigReference := xpv1.Reference{
		Name: basefun.GetProviderConfig(r.Config.Viper),
	}
	dbInstance := &crossplanegcp.Instance{}

	params := &reqInfo.HostParams
	multiAZ := basefun.GetMultiAZEnabled(r.Config.Viper)

	dbClaim.Spec.Tags = r.configureBackupPolicy(dbClaim.Spec.BackupPolicy, dbClaim.Spec.Tags)

	labels := propagateLabels(dbClaim.Labels)

	err = r.Client.Get(ctx, client.ObjectKey{
		Name: dbHostName,
	}, dbInstance)
	if err != nil {
		if errors.IsNotFound(err) {
			dbInstance = &crossplanegcp.Instance{
				ObjectMeta: metav1.ObjectMeta{
<<<<<<< HEAD
					Name:      dbHostName,
					Namespace: serviceNS,
					Labels: map[string]string{
						"app.kubernetes.io/managed-by": "db-controller",
						"app.kubernetes.io/component":  dbClaim.Labels["app.kubernetes.io/component"],
						"app.kubernetes.io/instance":   dbClaim.Labels["app.kubernetes.io/instance"],
						"app.kubernetes.io/name":       dbClaim.Labels["app.kubernetes.io/name"],
					},
=======
					Name:   dbHostName,
					Labels: labels,
>>>>>>> 9577bbde
				},
				Spec: crossplanegcp.InstanceSpec{
					ForProvider: crossplanegcp.InstanceParameters{
						AvailabilityType: ptr.To((map[bool]string{true: "ZONAL", false: "REGIONAL"})[multiAZ]),

						ClientConnectionConfig: &crossplanegcp.ClientConnectionConfigParameters{
							SSLConfig: &crossplanegcp.SSLConfigParameters{
								SSLMode: ptr.To("ENCRYPTED_ONLY"),
							},
						},

						ClusterRef: &xpv1.Reference{
							Name: dbHostName,
						},

						DisplayName: ptr.To(dbHostName),

						GceZone: ptr.To(region),

						InstanceType: ptr.To("PRIMARY"),

						NetworkConfig: &crossplanegcp.InstanceNetworkConfigParameters{
							EnablePublicIP: ptr.To(false),
						},

						PscInstanceConfig: &crossplanegcp.PscInstanceConfigParameters{
							AllowedConsumerProjects: []*string{ptr.To(basefun.GetProject(r.Config.Viper))},
						},

						DatabaseFlags: map[string]*string{"alloydb.iam_authentication": ptr.To("on")},
					},
					ResourceSpec: xpv1.ResourceSpec{
						ProviderConfigReference: &providerConfigReference,
						DeletionPolicy:          params.DeletionPolicy,
					},
				},
			}

			//create master password secret, before calling create on DBInstance
			err := r.manageMasterPassword(ctx, &dbMasterSecretInstance)
			if err != nil {
				return false, err
			}
			//create DBInstance
			logr.Info("creating crossplane alloydb.instance", "instance", dbInstance.Name)
			if err := r.Client.Create(ctx, dbInstance); err != nil {
				return false, err
			}
		} else {
			return false, err
		}
	}
	// Deletion is long running task check that is not being deleted.
	if !dbInstance.ObjectMeta.DeletionTimestamp.IsZero() {
		err = fmt.Errorf("can not create Cloud DB instance %s it is being deleted", dbHostName)
		logr.Error(err, "DBInstance", "dbHostIdentifier", dbHostName)
		return false, err
	}

	return r.isResourceReady("alloydb.instance", dbHostName, dbInstance.Status.ResourceStatus)
}

func (r *DatabaseClaimReconciler) updateDBClusterGCP(ctx context.Context, reqInfo *requestInfo, dbClaim *v1.DatabaseClaim, dbCluster *crossplanegcp.Cluster) (bool, error) {

	logr := log.FromContext(ctx)

	// Create a patch snapshot from current DBCluster
	patchDBCluster := client.MergeFrom(dbCluster.DeepCopy())

	// Update DBCluster
	dbClaim.Spec.Tags = r.configureBackupPolicy(dbClaim.Spec.BackupPolicy, dbClaim.Spec.Tags)
	if reqInfo.BackupRetentionDays != 0 {
		dbCluster.Spec.ForProvider.AutomatedBackupPolicy = &crossplanegcp.AutomatedBackupPolicyParameters{
			Enabled: ptr.To(true),
			QuantityBasedRetention: &crossplanegcp.QuantityBasedRetentionParameters{
				Count: basefun.GetNumBackupsToRetain(r.Config.Viper),
			},
		}
	}
	dbCluster.Spec.DeletionPolicy = reqInfo.HostParams.DeletionPolicy

	logr.Info("updating crossplane DBCluster resource", "DBCluster", dbCluster.Name)
	err := r.Client.Patch(ctx, dbCluster, patchDBCluster)
	if err != nil {
		return false, err
	}

	return true, nil
}

func (r *DatabaseClaimReconciler) deleteExternalResourcesGCP(ctx context.Context, reqInfo *requestInfo, dbClaim *v1.DatabaseClaim) error {
	// delete any external resources associated with the dbClaim
	// Only RDS Instance are managed for now
	reclaimPolicy := basefun.GetDefaultReclaimPolicy(r.Config.Viper)

	if reclaimPolicy == "delete" {
		dbHostName := r.getDynamicHostName(reqInfo.HostParams.Hash(), dbClaim)

		// Delete
		if err := r.deleteCloudDatabaseGCP(dbHostName, ctx); err != nil {
			return err
		}
	}
	// else reclaimPolicy == "retain" nothing to do!

	return nil
}

func (r *DatabaseClaimReconciler) deleteCloudDatabaseGCP(dbHostName string, ctx context.Context) error {

	logr := log.FromContext(ctx)
	dbInstance := &crossplanegcp.Instance{}
	dbCluster := &crossplanegcp.Cluster{}

	if basefun.GetMultiAZEnabled(r.Config.Viper) {
		err := r.Client.Get(ctx, client.ObjectKey{
			Name: dbHostName + "-2",
		}, dbInstance)
		if err != nil {
			if !errors.IsNotFound(err) {
				return err
			} // else not found - no action required
		} else if dbInstance.ObjectMeta.DeletionTimestamp.IsZero() {
			if err := r.Delete(ctx, dbInstance, client.PropagationPolicy(metav1.DeletePropagationBackground)); (err) != nil {
				logr.Info("unable delete crossplane Instance resource", "Instance", dbHostName+"-2")
				return err
			} else {
				logr.Info("deleted crossplane Instance resource", "Instance", dbHostName+"-2")
			}
		}
	}

	err := r.Client.Get(ctx, client.ObjectKey{
		Name: dbHostName,
	}, dbInstance)
	if err != nil {
		if !errors.IsNotFound(err) {
			return err
		} // else not found - no action required
	} else if dbInstance.ObjectMeta.DeletionTimestamp.IsZero() {
		if err := r.Delete(ctx, dbInstance, client.PropagationPolicy(metav1.DeletePropagationBackground)); (err) != nil {
			logr.Info("unable delete crossplane Instance resource", "Instance", dbHostName)
			return err
		} else {
			logr.Info("deleted crossplane Instance resource", "Instance", dbHostName)
		}
	}

	err = r.Client.Get(ctx, client.ObjectKey{
		Name: dbHostName,
	}, dbCluster)

	if err != nil {
		if errors.IsNotFound(err) {
			return nil //nothing to delete
		} else {
			return err
		}
	}

	if dbCluster.ObjectMeta.DeletionTimestamp.IsZero() {
		if err := r.Delete(ctx, dbCluster, client.PropagationPolicy(metav1.DeletePropagationBackground)); (err) != nil {
			logr.Info("unable delete crossplane Cluster resource", "Cluster", dbHostName)
			return err
		} else {
			logr.Info("deleted crossplane Cluster resource", "Cluster", dbHostName)
		}
	}

	return nil
}<|MERGE_RESOLUTION|>--- conflicted
+++ resolved
@@ -190,19 +190,8 @@
 		logr.Info("creating_crossplane_dbcluster", "name", dbHostName)
 		dbCluster = &crossplanegcp.Cluster{
 			ObjectMeta: metav1.ObjectMeta{
-<<<<<<< HEAD
-				Name:      dbHostName,
-				Namespace: serviceNS,
-				Labels: map[string]string{
-					"app.kubernetes.io/managed-by": "db-controller",
-					"app.kubernetes.io/component":  dbClaim.Labels["app.kubernetes.io/component"],
-					"app.kubernetes.io/instance":   dbClaim.Labels["app.kubernetes.io/instance"],
-					"app.kubernetes.io/name":       dbClaim.Labels["app.kubernetes.io/name"],
-				},
-=======
 				Name:   dbHostName,
 				Labels: labels,
->>>>>>> 9577bbde
 			},
 			Spec: crossplanegcp.ClusterSpec{
 				ForProvider: crossplanegcp.ClusterParameters{
@@ -325,19 +314,8 @@
 		if errors.IsNotFound(err) {
 			dbInstance = &crossplanegcp.Instance{
 				ObjectMeta: metav1.ObjectMeta{
-<<<<<<< HEAD
-					Name:      dbHostName,
-					Namespace: serviceNS,
-					Labels: map[string]string{
-						"app.kubernetes.io/managed-by": "db-controller",
-						"app.kubernetes.io/component":  dbClaim.Labels["app.kubernetes.io/component"],
-						"app.kubernetes.io/instance":   dbClaim.Labels["app.kubernetes.io/instance"],
-						"app.kubernetes.io/name":       dbClaim.Labels["app.kubernetes.io/name"],
-					},
-=======
 					Name:   dbHostName,
 					Labels: labels,
->>>>>>> 9577bbde
 				},
 				Spec: crossplanegcp.InstanceSpec{
 					ForProvider: crossplanegcp.InstanceParameters{
