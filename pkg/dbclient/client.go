package dbclient

import (
	"context"
	"database/sql"
	"errors"
	"fmt"
	"net/url"
	"strings"
	"time"

	"github.com/go-logr/logr"
	"github.com/lib/pq"

	"github.com/infobloxopen/db-controller/pkg/metrics"
)

const (
	PostgresType       = "postgres"
	RDSReplicationRole = "rds_replication"
	RDSSuperUserRole   = "rds_superuser"
)

var defaultExtensions = []string{"citext", "uuid-ossp",
	"pgcrypto", "hstore", "pg_stat_statements",
	"plpgsql", "hll"}

var specialExtensionsMap = map[string]func(*client, string, string) error{
	"pg_partman": (*client).pg_partman,
	"pg_cron":    (*client).pg_cron,
}

type client struct {
	dbType string
	dbURL  string
	DB     *sql.DB
	log    logr.Logger
}

func (p *client) getDB(dbname string) (*sql.DB, error) {
	u, err := url.Parse(p.dbURL)
	if err != nil {
		return nil, err
	}
	u.Path = "/" + dbname
	return sql.Open("postgres", u.String())
}

type Config struct {
	Log    logr.Logger
	DBType string // type of DB, only postgres
	// connection string to connect to DB ie. postgres://username:password@1.2.3.4:5432/mydb?sslmode=verify-full
	// FQDN to connect to database including username and password if not using an IAM enabled user
	DSN string
	// UseIAM bool
	UseIAM bool // attempt to connect with IAM user provided in DSN
}

func New(cfg Config) (Clienter, error) {

	return newPostgresClient(context.TODO(), cfg)
}

// creates postgres client
func newPostgresClient(ctx context.Context, cfg Config) (*client, error) {

	authedDSN := cfg.DSN
	if cfg.UseIAM {
		var err error
		authedDSN, err = awsAuthBuilder(ctx, cfg)
		if err != nil {
			return nil, err
		}
	}

	db, err := sql.Open(PostgresType, authedDSN)
	if err != nil {
		return nil, err
	}
	return &client{
		dbType: PostgresType,
		DB:     db,
		log:    cfg.Log,
		dbURL:  cfg.DSN,
	}, nil
}

func PostgresConnectionString(host, port, user, password, dbname, sslmode string) string {
	return fmt.Sprintf("host=%s port=%s user=%s password=%s dbname=%s sslmode=%s", host,
		port, escapeValue(user), escapeValue(password), escapeValue(dbname), sslmode)
}

// PostgresURI returns a URI for a postgres connection
func PostgresURI(host, port, user, password, dbname, sslmode string) string {
	return fmt.Sprintf("postgres://%s:%s@%s:%s/%s?sslmode=%s",
		url.QueryEscape(user), url.QueryEscape(password), host, port, url.QueryEscape(dbname), sslmode)
}

// CreateDataBase implements typo func name incase anybody is using it
func (pc *client) CreateDataBase(name string) (bool, error) {
	pc.log.Error(errors.New("CreateDataBase called, use CreateDatabase"), "old_interface_called")
	return pc.CreateDatabase(name)
}

// unit test override
var getDefaulExtensions = func() []string {
	return defaultExtensions
}

func (pc *client) CreateDatabase(dbName string) (bool, error) {
	var exists bool
	created := false
	db := pc.DB

	err := db.QueryRow("SELECT EXISTS(SELECT datname FROM pg_catalog.pg_database WHERE datname = $1)", dbName).Scan(&exists)
	if err != nil {
		pc.log.Error(err, "could not query for database name")
		metrics.DBProvisioningErrors.WithLabelValues("read error")
		return created, err
	}
	if !exists {
		pc.log.Info("creating DB:", "database name", dbName)
		// create the database
		if _, err := db.Exec(fmt.Sprintf("create database %s", pq.QuoteIdentifier(dbName))); err != nil {
			pc.log.Error(err, "could not create database")
			metrics.DBProvisioningErrors.WithLabelValues("create error")
			return created, err
		}
		created = true
		pc.log.Info("database has been created", "DB", dbName)
		metrics.DBCreated.Inc()

	}

	return created, err
}

func (pc *client) CheckExtension(extName string) (bool, error) {
	var exists bool
	db := pc.DB
	err := db.QueryRow("SELECT EXISTS(SELECT * FROM pg_extension WHERE extname = $1)", extName).Scan(&exists)
	if err != nil {
		pc.log.Error(err, "could not query for extension")
		return exists, err
	}
	return exists, nil
}

func (pc *client) CreateDefaultExtensions(dbName string) error {
	db, err := pc.getDB(dbName)
	if err != nil {
		pc.log.Error(err, "could not connect to db", "database", dbName)
		return err
	}
	pc.log.Info("connected to " + dbName)
	defer db.Close()
	for _, s := range getDefaulExtensions() {
		ok, err := pc.CheckExtension(s)
		if err != nil {
			return fmt.Errorf("psql_extension_query %s: %w", s, err)
		}
		if !ok {
			continue
		}

		if _, err = db.Exec(fmt.Sprintf("CREATE EXTENSION IF NOT EXISTS %s", pq.QuoteIdentifier(s))); err != nil {
			return fmt.Errorf("could not create extension %s: %s", s, err)
		}
		pc.log.Info("created extension " + s)
	}

	return nil
}

func (pc *client) CreateSpecialExtensions(dbName string, role string) error {
	db, err := pc.getDB(dbName)
	if err != nil {
		pc.log.Error(err, "could not connect to db", "database", dbName)
		return err
	}
	pc.log.Info("connected to " + dbName)
	defer db.Close()
	for functionName := range specialExtensionsMap {
		if err := specialExtensionsMap[functionName](pc, dbName, role); err != nil {
			pc.log.Error(err, "error creating extention %s", functionName)
			return err
		}
	}
	return nil
}

func (pc *client) pg_cron(dbName string, role string) error {
	// create extension pg_cron and grant usage to public
	db, err := pc.getDB(dbName)
	if err != nil {
		pc.log.Error(err, "Failed to connect to database", "database", dbName)
		return err
	}
	defer db.Close()

	pc.log.Info("Connected to database", "database", dbName)

	_, err = db.Exec(fmt.Sprintf(`
		CREATE EXTENSION IF NOT EXISTS pg_cron;
		GRANT USAGE ON SCHEMA cron TO %s;
	`, pq.QuoteIdentifier(role)))
	if err != nil {
		pc.log.Error(err, "Failed to create extension pg_cron and grant usage on schema cron to public", "database", dbName)
		return fmt.Errorf("failed to create extension pg_cron and grant usage on schema cron to public: %w", err)
	}

	pc.log.Info("Created pg_cron extension and granted usage on schema cron", "role", role)

	return nil
}

func (pc *client) pg_partman(dbName string, role string) error {

	db, err := pc.getDB(dbName)
	if err != nil {
		pc.log.Error(err, "could not connect to db", "database", dbName)
		return err
	}
	defer db.Close()
	createPartman := fmt.Sprintf(`
		CREATE SCHEMA IF NOT EXISTS partman;
		CREATE EXTENSION IF NOT EXISTS pg_partman WITH SCHEMA partman;
		GRANT ALL ON SCHEMA partman TO %s;
		GRANT ALL ON ALL TABLES IN SCHEMA partman TO %s;
		GRANT EXECUTE ON ALL FUNCTIONS IN SCHEMA partman TO %s;
		GRANT EXECUTE ON ALL PROCEDURES IN SCHEMA partman TO %s;
	`, pq.QuoteIdentifier(role), pq.QuoteIdentifier(role),
		pq.QuoteIdentifier(role), pq.QuoteIdentifier(role))

	_, err = db.Exec(createPartman)
	if err != nil {
		pc.log.Error(err, "could not create extension pg_partman")
		return err
	}
	pc.log.Info("Created pg_partmann extension and granted usage on schema partman", "role", role)

	return nil
}

func (pc *client) ManageSystemFunctions(dbName string, functions map[string]string) error {
	db, err := pc.getDB(dbName)
	if err != nil {
		pc.log.Error(err, "could not connect to db", "database", dbName)
		return err
	}
	pc.log.Info("ManageSystemFunctions - connected to " + dbName)
	defer db.Close()
	//check if schema ib exists
	var exists bool
	err = db.QueryRow("SELECT EXISTS(SELECT 1 FROM information_schema.schemata WHERE schema_name = 'ib')").Scan(&exists)
	if err != nil {
		pc.log.Error(err, "could not query for schema ib")
		return err
	}
	if !exists {
		createSchema := `
			CREATE SCHEMA IF NOT EXISTS ib;
			REVOKE ALL ON SCHEMA ib FROM PUBLIC;
			GRANT USAGE ON SCHEMA ib TO PUBLIC;			
			REVOKE ALL ON ALL TABLES IN SCHEMA ib FROM PUBLIC ;
			GRANT SELECT ON ALL TABLES IN SCHEMA ib TO PUBLIC;
		`
		//create schema ib
		_, err = db.Exec(createSchema)
		if err != nil {
			pc.log.Error(err, "could not create schema ib")
			return err
		}
	}
	var currVal string
	var create bool
	var schema string
	sep := "_" // separator between schema and function name
	for f, v := range functions {
		create = false
		// split ib_lifecycle into schema and function name. eg. ib_life_cycle -> ib.life_cycle
		f_parts := strings.Split(f, sep)
		if len(f_parts) == 1 {
			schema = "public"
		} else {
			schema = f_parts[0]
			f = pq.QuoteIdentifier(strings.Join(f_parts[1:], sep))
		}

		err := db.QueryRow(fmt.Sprintf("SELECT %s.%s()", schema, f)).Scan(&currVal)
		//check if error contains "does not exist"
		if err != nil {
			if strings.Contains(err.Error(), "does not exist") {
				pc.log.Info("function does not exist - create it", "function", f)
				create = true
			} else {
				return err
			}
		} else {
			if currVal != v {
				pc.log.Info("function value is not correct - update it", "function", f)
				create = true
			}
		}
		if create {
			createFunction := `
				CREATE OR REPLACE FUNCTION %s.%s() 
				RETURNS text AS $$SELECT text '%s'$$ 
				LANGUAGE sql IMMUTABLE PARALLEL SAFE;
			`
			_, err = db.Exec(fmt.Sprintf(createFunction, schema, f, v))
			if err != nil {
				pc.log.Error(err, "could not create function", "database_name",
					dbName, "function", f, "value", v)
				return err
			}
		}
	}
	return nil
}

func (pc *client) SchemaExists(schemaName string) (bool, error) {
	var exists bool
	err := pc.DB.QueryRow("SELECT EXISTS(SELECT 1 FROM information_schema.schemata WHERE schema_name = $1)", schemaName).Scan(&exists)
	if err != nil {
		return false, fmt.Errorf("schema_exists %s: %w", schemaName, err)
	}
	return exists, nil
}

func (pc *client) CreateSchema(schemaName string) (bool, error) {
	createSchema := strings.Replace(`
			CREATE SCHEMA IF NOT EXISTS %schema%;
			REVOKE ALL ON SCHEMA %schema% FROM PUBLIC;
			GRANT USAGE ON SCHEMA %schema% TO PUBLIC;			
			REVOKE ALL ON ALL TABLES IN SCHEMA %schema% FROM PUBLIC ;
			GRANT SELECT ON ALL TABLES IN SCHEMA %schema% TO PUBLIC;
		`, "%schema%", schemaName, -1)
	//create schema
	_, err := pc.DB.Exec(createSchema)
	if err != nil {
		pc.log.Error(err, "could not create schema "+schemaName)
		return false, err
	}
	return true, nil
}

func (pc *client) RoleExists(roleName string) (bool, error) {
	var exists bool

	err := pc.DB.QueryRow("SELECT EXISTS(SELECT 1 FROM pg_catalog.pg_roles where pg_roles.rolname = $1)", roleName).Scan(&exists)
	if err != nil {
		pc.log.Error(err, "could not query for role "+roleName)
		return false, err
	}
	return exists, nil
}

func (pc *client) CreateRole(dbName, rolename, schema string) (bool, error) {
	if schema == "" {
		schema = "public"
	}

	start := time.Now()
	var exists bool
	created := false

	err := pc.DB.QueryRow("SELECT EXISTS(SELECT 1 FROM pg_catalog.pg_roles where pg_roles.rolname = $1)", rolename).Scan(&exists)
	if err != nil {
		pc.log.Error(err, "could not query for role")
		metrics.UsersCreatedErrors.WithLabelValues("read error").Inc()
		return created, err
	}

	if !exists {
		pc.log.Info("creating a ROLE", "role", rolename)
		grantDB := `
			GRANT ALL PRIVILEGES ON DATABASE %s TO %s;
			GRANT ALL ON SCHEMA %s TO %s;
			GRANT ALL ON ALL TABLES IN SCHEMA %s TO %s;
		`
		grantSchemaPrivileges := `
			GRANT ALL ON SCHEMA %s TO %s;
		`
		_, err = pc.DB.Exec(fmt.Sprintf("CREATE ROLE %s WITH NOLOGIN", pq.QuoteIdentifier(rolename)))
		if err != nil {
			pc.log.Error(err, "could not create role "+rolename)
			metrics.UsersCreatedErrors.WithLabelValues("create error").Inc()
			return created, err
		}

		_, err := pc.DB.Exec(
			fmt.Sprintf(grantDB,
				pq.QuoteIdentifier(dbName),
				pq.QuoteIdentifier(rolename),
				pq.QuoteIdentifier(schema),
				pq.QuoteIdentifier(rolename),
				pq.QuoteIdentifier(schema),
				pq.QuoteIdentifier(rolename)))
		if err != nil {
			pc.log.Error(err, "could not set permissions to role "+rolename)
			metrics.UsersCreatedErrors.WithLabelValues("grant error").Inc()
			return created, err
		}

		db, err := pc.getDB(dbName)
		if err != nil {
			pc.log.Error(err, "could not connect to db", "database", dbName)
			return created, err
		}
		defer db.Close()
		//grant schema privileges
		_, err = db.Exec(fmt.Sprintf(grantSchemaPrivileges, pq.QuoteIdentifier(schema), pq.QuoteIdentifier(rolename)))
		if err != nil {
			pc.log.Error(err, "could not set schema privileges to role "+rolename)
			metrics.UsersCreatedErrors.WithLabelValues("grant error").Inc()
			return created, err
		}

		created = true
		pc.log.Info("role has been created", "role", rolename)
		metrics.UsersCreated.Inc()
		duration := time.Since(start)
		metrics.UsersCreateTime.Observe(duration.Seconds())
	}

	return created, nil
}

func (pc *client) CreateAdminRole(dbName, rolename, schema string) (bool, error) {
	created, err := pc.CreateRole(dbName, rolename, schema)

	if err != nil {
		return created, err
	}

	if created {
		grantSchemaPrivileges := `
			GRANT ALL ON SCHEMA %s TO %s;
			GRANT CONNECT ON DATABASE %s TO %s;
		`
		db, err := pc.getDB(dbName)
		if err != nil {
			pc.log.Error(err, "could not connect to db", "database", dbName)
			return created, err
		}
		defer db.Close()
		//grant schema privileges
		_, err = db.Exec(fmt.Sprintf(grantSchemaPrivileges, pq.QuoteIdentifier(schema), pq.QuoteIdentifier(rolename), pq.QuoteIdentifier(dbName), pq.QuoteIdentifier(rolename)))
		if err != nil {
			pc.log.Error(err, "could not set schema privileges to role "+rolename)
			metrics.UsersCreatedErrors.WithLabelValues("grant error").Inc()
			return created, err
		}
	}

	return created, nil
}

func (pc *client) CreateRegularRole(dbName, rolename, schema string) (bool, error) {
	created, err := pc.CreateRole(dbName, rolename, schema)

	if err != nil {
		return created, err
	}

	if created {
		grantSchemaPrivileges := `
		    GRANT CONNECT ON DATABASE %s TO %s;
			GRANT USAGE, CREATE ON SCHEMA %s TO %s;
			GRANT SELECT, INSERT, UPDATE, DELETE ON ALL TABLES IN SCHEMA %s TO %s;
			ALTER DEFAULT PRIVILEGES IN SCHEMA %s GRANT SELECT, INSERT, UPDATE, DELETE ON TABLES TO %s;
			GRANT USAGE ON ALL SEQUENCES IN SCHEMA %s TO %s;
			ALTER DEFAULT PRIVILEGES IN SCHEMA %s GRANT USAGE ON SEQUENCES TO %s;
		`
		db, err := pc.getDB(dbName)
		if err != nil {
			pc.log.Error(err, "could not connect to db", "database", dbName)
			return created, err
		}
		defer db.Close()
		//grant schema privileges
		_, err = db.Exec(
			fmt.Sprintf(grantSchemaPrivileges,
				pq.QuoteIdentifier(dbName),
				pq.QuoteIdentifier(rolename),
				pq.QuoteIdentifier(schema),
				pq.QuoteIdentifier(rolename),
				pq.QuoteIdentifier(schema),
				pq.QuoteIdentifier(rolename),
				pq.QuoteIdentifier(schema),
				pq.QuoteIdentifier(rolename),
				pq.QuoteIdentifier(schema),
				pq.QuoteIdentifier(rolename),
				pq.QuoteIdentifier(schema),
				pq.QuoteIdentifier(rolename),
			))
		if err != nil {
			pc.log.Error(err, "could not set schema privileges to role "+rolename)
			metrics.UsersCreatedErrors.WithLabelValues("grant error").Inc()
			return created, err
		}
	}

	return created, nil
}

func (pc *client) CreateReadOnlyRole(dbName, rolename, schema string) (bool, error) {
	created, err := pc.CreateRole(dbName, rolename, schema)

	if err != nil {
		return created, err
	}

	if created {
		grantSchemaPrivileges := `
		    GRANT CONNECT ON DATABASE %s TO %s;
			GRANT USAGE ON SCHEMA %s TO %s;
			GRANT SELECT ON ALL TABLES IN SCHEMA %s TO %s;
			ALTER DEFAULT PRIVILEGES IN SCHEMA %s GRANT SELECT ON TABLES TO %s;
		`
		db, err := pc.getDB(dbName)
		if err != nil {
			pc.log.Error(err, "could not connect to db", "database", dbName)
			return created, err
		}
		defer db.Close()
		//grant schema privileges
		_, err = db.Exec(
			fmt.Sprintf(grantSchemaPrivileges,
				pq.QuoteIdentifier(dbName),
				pq.QuoteIdentifier(rolename),
				pq.QuoteIdentifier(schema),
				pq.QuoteIdentifier(rolename),
				pq.QuoteIdentifier(schema),
				pq.QuoteIdentifier(rolename),
				pq.QuoteIdentifier(schema),
				pq.QuoteIdentifier(rolename),
			))
		if err != nil {
			pc.log.Error(err, "could not set schema privileges to role "+rolename)
			metrics.UsersCreatedErrors.WithLabelValues("grant error").Inc()
			return created, err
		}
	}

	return created, nil
}

func (pc *client) AssignRoleToUser(username, rolename string) error {
	db := pc.DB
<<<<<<< HEAD
	if _, err := db.Exec(fmt.Sprintf("ALTER ROLE %s SET ROLE TO %s", pq.QuoteIdentifier(username), pq.QuoteIdentifier(rolename))); err != nil {
=======
	if _, err := db.Exec(fmt.Sprintf("ALTER ROLE %s SET ROLE TO %s;GRANT %s TO %s;", pq.QuoteIdentifier(username), pq.QuoteIdentifier(rolename), pq.QuoteIdentifier(rolename), pq.QuoteIdentifier(username))); err != nil {
>>>>>>> 0ca353c7
		return err
	}

	return nil
}

func (pc *client) UserExists(userName string) (bool, error) {
	var exists bool

	err := pc.DB.QueryRow("SELECT EXISTS(SELECT pg_user.usename FROM pg_catalog.pg_user where pg_user.usename = $1)", userName).Scan(&exists)
	if err != nil {
		pc.log.Error(err, "could not query for user name")
		return false, err
	}
	return exists, nil
}

func (pc *client) DeleteUser(dbName, username, reassignToUser string) error {
	if username == "" {
		err := fmt.Errorf("an empty username")
		pc.log.Error(err, "error occurred")
		metrics.UsersDeleted.Inc()
		return err
	}

	var exists bool

	err := pc.DB.QueryRow("SELECT EXISTS(SELECT pg_user.usename FROM pg_catalog.pg_user where pg_user.usename = $1)", username).Scan(&exists)
	if err != nil {
		pc.log.Error(err, "could not query for user name")
		return err
	}

	if !exists {
		pc.log.Info("user [" + username + "] does not exist.")
		return nil
	}

	pc.log.Info("delete user", "user:", username)
	_, err = pc.DB.Exec(fmt.Sprintf(
		"GRANT %s TO %s;REASSIGN OWNED BY %s TO %s;REVOKE ALL ON DATABASE %s FROM %s;DROP ROLE IF EXISTS %s;",
		pq.QuoteIdentifier(username),
		pq.QuoteIdentifier(reassignToUser),
		pq.QuoteIdentifier(username),
		pq.QuoteIdentifier(reassignToUser),
		pq.QuoteIdentifier(dbName),
		pq.QuoteIdentifier(username),
		pq.QuoteIdentifier(username)))
	if err != nil {
		pc.log.Error(err, "could not delete user: "+username)
		metrics.UsersDeletedErrors.WithLabelValues("drop user error").Inc()
	}

	metrics.UsersDeleted.Inc()

	return nil
}

func (pc *client) CreateUser(userName, roleName, userPassword string) (bool, error) {
	start := time.Now()
	var exists bool
	created := false

	err := pc.DB.QueryRow("SELECT EXISTS(SELECT pg_user.usename FROM pg_catalog.pg_user where pg_user.usename = $1)", userName).Scan(&exists)
	if err != nil {
		pc.log.Error(err, "could not query for user name")
		metrics.UsersCreatedErrors.WithLabelValues("read error").Inc()
		return created, err
	}

	if !exists {
		pc.log.Info("creating a user", "user", userName)
		var sql string
		if roleName != "" {
			sql = fmt.Sprintf("CREATE ROLE %s with encrypted password %s LOGIN IN ROLE %s", pq.QuoteIdentifier(userName), pq.QuoteLiteral(userPassword), pq.QuoteIdentifier(roleName))
		} else {
			sql = fmt.Sprintf("CREATE USER %s with encrypted password %s", pq.QuoteIdentifier(userName), pq.QuoteLiteral(userPassword))
		}
		_, err = pc.DB.Exec(sql)
		if err != nil {
			pc.log.Error(err, "could not create user "+userName)
			metrics.UsersCreatedErrors.WithLabelValues("create error").Inc()
			return created, err
		}
		if roleName != "" {
			if err := pc.AssignRoleToUser(userName, roleName); err != nil {
				pc.log.Error(err, fmt.Sprintf("could not set role %s to user %s", roleName, userName))
				metrics.UsersCreatedErrors.WithLabelValues("grant error").Inc()

				return created, err
			}
		}

		created = true
		pc.log.Info("user has been created", "user", userName)
		metrics.UsersCreated.Inc()
		duration := time.Since(start)
		metrics.UsersCreateTime.Observe(duration.Seconds())
	}

	return created, nil
}

func (pc *client) RenameUser(oldUsername string, newUsername string) error {
	var exists bool
	err := pc.DB.QueryRow("SELECT EXISTS(SELECT pg_roles.rolname FROM pg_catalog.pg_roles where pg_roles.rolname = $1)", oldUsername).Scan(&exists)

	if err != nil {
		pc.log.Error(err, "could not query for user name")
		return err
	}

	if exists {
		pc.log.Info(fmt.Sprintf("renaming user %v to %v", oldUsername, newUsername))

		_, err = pc.DB.Exec(fmt.Sprintf("ALTER USER %s RENAME TO %s", pq.QuoteIdentifier(oldUsername), pq.QuoteIdentifier(newUsername)))
		if err != nil {
			pc.log.Error(err, "could not rename user "+oldUsername)
			return err
		}
	}

	return nil
}

func (pc *client) UpdateUser(oldUsername, newUsername, rolename, password string) error {
	start := time.Now()
	var exists bool

	err := pc.DB.QueryRow("SELECT EXISTS(SELECT pg_roles.rolname FROM pg_catalog.pg_roles where pg_roles.rolname = $1)", oldUsername).Scan(&exists)
	if err != nil {
		pc.log.Error(err, "could not query for user name")
		metrics.UsersUpdatedErrors.WithLabelValues("read error").Inc()
		return err
	}

	if exists {
		pc.log.Info(fmt.Sprintf("updating user %s", oldUsername))
		if err := pc.RenameUser(oldUsername, newUsername); err != nil {
			return err
		}

		if err := pc.AssignRoleToUser(newUsername, rolename); err != nil {
			pc.log.Error(err, fmt.Sprintf("could not set role %s to user %s", rolename, newUsername))
			metrics.UsersCreatedErrors.WithLabelValues("grant error").Inc()

			return err
		}

		if err := pc.UpdatePassword(newUsername, password); err != nil {
			return err
		}

		pc.log.Info("user has been updated", "user", newUsername)
		metrics.UsersUpdated.Inc()
		duration := time.Since(start)
		metrics.UsersUpdateTime.Observe(duration.Seconds())
	}

	return nil
}

func (pc *client) UpdatePassword(username string, userPassword string) error {
	start := time.Now()
	if userPassword == "" {
		err := fmt.Errorf("an empty password")
		pc.log.Error(err, "error occurred")
		metrics.PasswordRotatedErrors.WithLabelValues("empty password").Inc()
		return err
	}

	pc.log.Info("update user password", "user:", username)
	_, err := pc.DB.Exec(fmt.Sprintf("ALTER ROLE %s with encrypted password %s", pq.QuoteIdentifier(username), pq.QuoteLiteral(userPassword)))
	if err != nil {
		if !strings.Contains(err.Error(), "already exists") {
			pc.log.Error(err, "could not alter user "+username)
			metrics.PasswordRotatedErrors.WithLabelValues("alter error").Inc()
			return err
		}
	}
	metrics.PasswordRotated.Inc()
	duration := time.Since(start)
	metrics.PasswordRotateTime.Observe(duration.Seconds())

	return nil
}

func (pc *client) ManageSuperUserRole(username string, enableSuperUser bool) error {
	var (
		hasSuperUser bool
	)
	roleStmt, err := pc.DB.Prepare(`SELECT EXISTS(
								select 1 from pg_roles 
								WHERE pg_has_role( $1, oid, 'member') 
								AND rolname in ( $2))`)
	if err != nil {
		return err
	}
	err = roleStmt.QueryRow(username, RDSSuperUserRole).Scan(&hasSuperUser)
	if err != nil {
		pc.log.Error(err, "could not query pg_roles", "username", username, "role", RDSSuperUserRole)
		return err
	}
	if hasSuperUser {
		pc.log.Info("[" + username + "] is already a superuser")
		if !enableSuperUser {
			// remove superuser role
			_, err = pc.DB.Exec(fmt.Sprintf("REVOKE %s FROM  %s", RDSSuperUserRole, pq.QuoteIdentifier(username)))
			if err != nil {
				pc.log.Error(err, "could not revoke superuser role")
				return err
			}
		}
	} else {
		if enableSuperUser {
			pc.log.Info("enabling superuser to [" + username + "] user")
			// add superuser role
			// _, err = pc.DB.Exec(`GRANT $1 TO $2`, pq.QuoteIdentifier(RDSSuperUserRole), pq.QuoteIdentifier(username))
			_, err = pc.DB.Exec(fmt.Sprintf("GRANT %s TO  %s", RDSSuperUserRole, pq.QuoteIdentifier(username)))
			// _, err = pc.DB.Exec(`GRANT rds_superuser TO "new-test-user"`)
			if err != nil {
				pc.log.Error(err, "could not grant superuser role")
				return err
			}
		}
	}

	return nil
}

func (pc *client) ManageCreateRole(username string, enableCreateRole bool) error {
	var (
		exists        bool
		hasCreateRole bool
	)
	//return nil if username does not exists in postgres
	pgRoleStmt, err := pc.DB.Prepare("SELECT EXISTS(select  1 from pg_roles where rolname = $1)")
	if err != nil {
		return err
	}
	err = pgRoleStmt.QueryRow(username).Scan(&exists)
	if err != nil {
		return err
	}
	if !exists {
		//username does not exist, nothing to do
		pc.log.Info("username does not exist, no need to manageCreateRole", "username", username)
		return nil
	}
	createRoleStmt, err := pc.DB.Prepare(`SELECT EXISTS(
								SELECT 1 FROM pg_roles 
								WHERE rolcreaterole = 't'
								AND rolname = $1 )`)
	if err != nil {
		return err
	}

	err = createRoleStmt.QueryRow(username).Scan(&hasCreateRole)
	if err != nil {
		return err
	}
	if hasCreateRole {
		if !enableCreateRole {
			// remove create role
			_, err = pc.DB.Exec(fmt.Sprintf("ALTER ROLE  %s NOCREATEROLE", pq.QuoteIdentifier(username)))
			if err != nil {
				pc.log.Error(err, "could not remove create role")
				return err
			}
		}
	} else {
		if enableCreateRole {
			// add create role
			_, err = pc.DB.Exec(fmt.Sprintf("ALTER ROLE  %s CREATEROLE", pq.QuoteIdentifier(username)))
			if err != nil {
				pc.log.Error(err, "could not add create role")
				return err
			}
		}
	}
	return nil
}

func (pc *client) ManageReplicationRole(username string, enableReplicationRole bool) error {
	var (
		exists             bool
		hasReplicationRole bool
	)
	pgRoleStmt, err := pc.DB.Prepare("SELECT EXISTS(select  1 from pg_roles where rolname = $1)")
	if err != nil {
		return err
	}

	err = pgRoleStmt.QueryRow(username).Scan(&exists)
	if err != nil {
		return err
	}
	if !exists {
		//username does not exist, nothing to do
		return nil
	}
	err = pgRoleStmt.QueryRow(RDSReplicationRole).Scan(&exists)
	if err != nil {
		return err
	}

	if exists {

		// in AWS environment, we need to use a different mechanism to grant/revoke replication rules
		rdsPgRoleStmt, err := pc.DB.Prepare(`SELECT EXISTS(
								select 1 from pg_roles 
								WHERE pg_has_role( $1, oid, 'member') 
								AND rolname in ( $2 ))`)
		if err != nil {
			return err
		}

		err = rdsPgRoleStmt.QueryRow(username, RDSReplicationRole).Scan(&hasReplicationRole)

		if err != nil {
			return err
		}
		if hasReplicationRole {
			if !enableReplicationRole {
				// remove replication role
				_, err = pc.DB.Exec(fmt.Sprintf("REVOKE rds_replication FROM %s", pq.QuoteIdentifier(username)))
				if err != nil {
					return err
				}
			}
		} else {
			if enableReplicationRole {
				// add replication role
				_, err = pc.DB.Exec(fmt.Sprintf("GRANT rds_replication TO %s", pq.QuoteIdentifier(username)))
				if err != nil {
					return err
				}
			}
		}
	} else {
		// not AWS, use normal mechanism
		//check if username has replication role
		replEnabledStmt, err := pc.DB.Prepare("SELECT EXISTS(select 1 from pg_roles where rolreplication = 't' and rolname = $1)")
		if err != nil {
			return err
		}

		err = replEnabledStmt.QueryRow(username).Scan(&hasReplicationRole)
		if err != nil {
			pc.log.Error(err, "could not run query SELECT EXISTS(select 1 from pg_roles where rolreplication = 't' and rolname = $1",
				"$1", username)
			return err
		}
		if hasReplicationRole {
			if !enableReplicationRole {
				// remove replication role
				_, err = pc.DB.Exec(fmt.Sprintf("ALTER ROLE %s NOREPLICATION", pq.QuoteIdentifier(username)))
				if err != nil {
					return err
				}
			}
		} else {
			if enableReplicationRole {
				// add replication role
				_, err = pc.DB.Exec(fmt.Sprintf("ALTER ROLE %s REPLICATION", pq.QuoteIdentifier(username)))
				if err != nil {
					return err
				}
			}
		}
	}
	return nil
}

func (pc *client) GetUserRoles(username string) ([]string, error) {

	rows, err := pc.DB.Query(`SELECT rolname as schema FROM pg_roles WHERE
   pg_has_role( $1, oid, 'member') and rolname != $1;`, username)

	if err != nil {
		pc.log.Error(err, "could not query for roles from user  "+username)
		return nil, err
	}

	defer rows.Close()

	var schemas []string = make([]string, 0)
	for rows.Next() {
		var schema string
		if err = rows.Scan(&schema); err != nil {
			return nil, err
		}
		schemas = append(schemas, schema)
	}

	return schemas, nil
}

func (pc *client) RevokeAccessToRole(username, rolename string) error {

	_, err := pc.DB.Exec(fmt.Sprintf("REVOKE %s FROM  %s", pq.QuoteIdentifier(rolename), pq.QuoteIdentifier(username)))
	if err != nil {
		pc.log.Error(err, "could not revoke ["+rolename+"] role from ["+username+"]")
		return err
	}

	return nil
}

func (pc *client) Close() error {
	if pc.DB != nil {
		return pc.DB.Close()
	}

	return fmt.Errorf("can't close nil DB")
}

func escapeValue(in string) string {

	encoded := make([]rune, 0)
	for _, c := range in {
		switch c {
		case ' ':
			encoded = append(encoded, '\\')
			encoded = append(encoded, ' ')
		case '\\':
			encoded = append(encoded, '\\')
			encoded = append(encoded, '\\')
		case '\'':
			encoded = append(encoded, '\\')
			encoded = append(encoded, '\'')
		case '`':
			encoded = append(encoded, '\\')
			encoded = append(encoded, '`')
		case '$':
			encoded = append(encoded, '\\')
			encoded = append(encoded, '$')
		case '!':
			encoded = append(encoded, '\\')
			encoded = append(encoded, '!')
		default:
			encoded = append(encoded, c)
		}
	}
	return string(encoded)
}<|MERGE_RESOLUTION|>--- conflicted
+++ resolved
@@ -549,11 +549,7 @@
 
 func (pc *client) AssignRoleToUser(username, rolename string) error {
 	db := pc.DB
-<<<<<<< HEAD
-	if _, err := db.Exec(fmt.Sprintf("ALTER ROLE %s SET ROLE TO %s", pq.QuoteIdentifier(username), pq.QuoteIdentifier(rolename))); err != nil {
-=======
 	if _, err := db.Exec(fmt.Sprintf("ALTER ROLE %s SET ROLE TO %s;GRANT %s TO %s;", pq.QuoteIdentifier(username), pq.QuoteIdentifier(rolename), pq.QuoteIdentifier(rolename), pq.QuoteIdentifier(username))); err != nil {
->>>>>>> 0ca353c7
 		return err
 	}
 
