/*


Licensed under the Apache License, Version 2.0 (the "License");
you may not use this file except in compliance with the License.
You may obtain a copy of the License at

    http://www.apache.org/licenses/LICENSE-2.0

Unless required by applicable law or agreed to in writing, software
distributed under the License is distributed on an "AS IS" BASIS,
WITHOUT WARRANTIES OR CONDITIONS OF ANY KIND, either express or implied.
See the License for the specific language governing permissions and
limitations under the License.
*/

package v1

import (
	metav1 "k8s.io/apimachinery/pkg/apis/meta/v1"
)

// EDIT THIS FILE!  THIS IS SCAFFOLDING FOR YOU TO OWN!
// NOTE: json tags are required.  Any new fields you add must have json tags for the fields to be serialized.

type DatabaseType string

const (
	Postgres DatabaseType = "postgres"
	MySQL    DatabaseType = "mysql"
	Aurora   DatabaseType = "aurora"
)

type SQLEngine string

// SQL database engines.
const (
	MysqlEngine      SQLEngine = "mysql"
	PostgresqlEngine SQLEngine = "postgres"
)

type SourceDataType string

const (
	DatabaseSource SourceDataType = "database"
	S3Source       SourceDataType = "s3"
)

// SourceDataFrom is a union object for specifying the initial state of a DB that should be used when provisioning a DatabaseClaim
type SourceDataFrom struct {
	// Type specifies the type of source
	// +required
	Type SourceDataType `json:"type"`

	// Database defines the connection information to an existing db
	// +optional
	Database *Database `json:"database,omitempty"`

	// S3 defines the location of a DB backup in an S3 bucket
	// +optional
	S3 *S3BackupConfiguration `json:"s3,omitempty"`
}

// S3BackupConfiguration defines the details of the S3 backup to restore from.
type S3BackupConfiguration struct {
	// +required
	Region string `json:"region"`

	// +required
	Bucket string `json:"bucket"`

	// Prefix is the path prefix of the S3 bucket within which the backup to restore is located.
	// +optional
	Prefix *string `json:"prefix,omitempty"`

	// SourceEngine is the engine used to create the backup.
	SourceEngine *SQLEngine `json:"sourceEngine"`

	// SourceEngineVersion is the version of the engine used to create the backup.
	// Example: "5.7.30"
	SourceEngineVersion *string `json:"sourceEngineVersion"`

	// SecretRef specifies a secret to use for connecting to the s3 bucket via AWS client
	// TODO: document/validate the secret format required
	// +optional
	SecretRef *SecretRef `json:"secretRef,omitempty"`
}

// Database defines the details of an existing database to use as a backup restoration source
type Database struct {
	// DSN is the connection string used to reach the postgres database
	// must have protocol specifier at beginning (example: mysql://  postgres:// )
	DSN string `json:"dsn"`

	// SecretRef specifies a secret to use for connecting to the postgresdb (should be master/root)
	// TODO: document/validate the secret format required
	// +optional
	SecretRef *SecretRef `json:"secretRef,omitempty"`
}

// SecretRef provides the information necessary to reference a Kubernetes Secret
type SecretRef struct {
	Namespace string `json:"namespace,omitempty"`
	Name      string `json:"name"`
}

// DatabaseClaimSpec defines the desired state of DatabaseClaim
type DatabaseClaimSpec struct {
	// SourceDataFrom specifies an existing database or backup to use when initially provisioning the database.
	// if the dbclaim has already provisioned a database, this field is ignored
	// +optional
	SourceDataFrom *SourceDataFrom `json:"sourceDataFrom,omitempty"`

	// UseExistingSource instructs the controller to perform user management on the database currently defined in the SourceDataFrom field.
	// If sourceDataFrom is empty, this is ignored
	// If this is set, .sourceDataFrom.Type and .type must match to use an existing source (since they must be the same)
	// If this field was set and becomes unset, migration of data will commence
	// +optional
	UseExistingSource *bool `json:"useExistingSource,omitempty"`

	// Specifies an indentifier for the application using the database.
	AppID string `json:"appId"`

	// Specifies the type of database to provision. Only postgres is supported.
	// +required
	Type DatabaseType `json:"type"`

	// In most cases the AppID will match the database name. In some cases, however, we will need to provide an optional override.
	DBNameOverride string `json:"dbNameOverride,omitempty"`

	// The name of the secret to use for storing the ConnectionInfo.  Must follow a naming convention that ensures it is unique.
	SecretName string `json:"secretName,omitempty"`

	// The matching fragment key name of the database instance that will host the database.
	InstanceLabel string `json:"instanceLabel,omitempty"`

	// The username that the application will use for accessing the database.
	Username string `json:"userName"`

	// The optional host name where the database instance is located.
	// If the value is omitted, then the host value from the matching InstanceLabel will be used.
	// +optional
	Host string `json:"host,omitempty"`

	// The optional port to use for connecting to the host.
	// If the value is omitted, then the host value from the matching InstanceLabel will be used.
	// +optional
	Port string `json:"port,omitempty"`

	// The name of the database within InstanceLabel.
	DatabaseName string `json:"databaseName,omitempty"`

	// DSN key name.
	DSNName string `json:"dsnName"`

	// The optional Shape values are arbitrary and help drive instance selection
	// +optional
	Shape string `json:"shape"`

	// The optional MinStorageGB value requests the minimum database host storage capacity in GBytes
	// +optional
	MinStorageGB int `json:"minStorageGB"`

	// Tags
<<<<<<< HEAD
	// +optional
	// +nullable
=======
>>>>>>> ef5fb0d6
	Tags []Tag `json:"tags,omitempty"`
}

// Tag
type Tag struct {
	Key   string `json:"key"`
	Value string `json:"value"`
}

// DatabaseClaimStatus defines the observed state of DatabaseClaim
type DatabaseClaimStatus struct {
	// Any errors related to provisioning this claim.
	Error string `json:"error,omitempty"`

	// Time the database was created
	DbCreatedAt *metav1.Time `json:"dbCreateAt,omitempty"`

	// The name of the label that was successfully matched against the fragment key names in the db-controller configMap
	MatchedLabel string `json:"matchLabel,omitempty"`

	ConnectionInfo *DatabaseClaimConnectionInfo `json:"connectionInfo"`

	// Time the connection info was updated/created.
	ConnectionInfoUpdatedAt *metav1.Time `json:"connectionUpdatedAt,omitempty"`

	// Time the user/password was updated/created
	UserUpdatedAt *metav1.Time `json:"userUpdatedAt,omitempty"`
}

type DatabaseClaimConnectionInfo struct {
	Host         string `json:"hostName,omitempty"`
	Port         string `json:"port,omitempty"`
	DatabaseName string `json:"databaseName,omitempty"`
	Username     string `json:"userName,omitempty"`
	Password     string `json:"password,omitempty"`
	SSLMode      string `json:"sslMode,omitempty"`
}

// +kubebuilder:object:root=true
// +kubebuilder:subresource:status

// DatabaseClaim is the Schema for the databaseclaims API
type DatabaseClaim struct {
	metav1.TypeMeta   `json:",inline"`
	metav1.ObjectMeta `json:"metadata,omitempty"`

	Spec   DatabaseClaimSpec   `json:"spec,omitempty"`
	Status DatabaseClaimStatus `json:"status,omitempty"`
}

// +kubebuilder:object:root=true

// DatabaseClaimList contains a list of DatabaseClaim
type DatabaseClaimList struct {
	metav1.TypeMeta `json:",inline"`
	metav1.ListMeta `json:"metadata,omitempty"`
	Items           []DatabaseClaim `json:"items"`
}

func init() {
	SchemeBuilder.Register(&DatabaseClaim{}, &DatabaseClaimList{})
}<|MERGE_RESOLUTION|>--- conflicted
+++ resolved
@@ -162,11 +162,8 @@
 	MinStorageGB int `json:"minStorageGB"`
 
 	// Tags
-<<<<<<< HEAD
 	// +optional
 	// +nullable
-=======
->>>>>>> ef5fb0d6
 	Tags []Tag `json:"tags,omitempty"`
 }
 
