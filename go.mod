--- conflicted
+++ resolved
@@ -138,12 +138,7 @@
 	gopkg.in/inf.v0 v0.9.1 // indirect
 	gopkg.in/ini.v1 v1.67.0 // indirect
 	gopkg.in/yaml.v3 v3.0.1 // indirect
-<<<<<<< HEAD
-	k8s.io/apiextensions-apiserver v0.30.0 // indirect
-	k8s.io/component-base v0.30.0 // indirect
-=======
 	k8s.io/apiextensions-apiserver v0.30.1 // indirect
->>>>>>> 5c17e840
 	k8s.io/klog/v2 v2.120.1 // indirect
 	k8s.io/kube-openapi v0.0.0-20240228011516-70dd3763d340 // indirect
 	sigs.k8s.io/json v0.0.0-20221116044647-bc3834ca7abd // indirect
