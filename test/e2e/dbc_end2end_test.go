--- conflicted
+++ resolved
@@ -72,7 +72,6 @@
 		Expect(err).ToNot(HaveOccurred(), "unable to read kubeconfig")
 
 		env := rawConfig.CurrentContext
-<<<<<<< HEAD
 		// Check if current context is box-3, kind or gcp-ddi-dev-use1
 		Expect(env).To(BeElementOf("box-3", "kind", "gcp-ddi-dev-use1"), "This test can only run in box-3, kind or gcp-ddi-dev-use1")
 
@@ -81,10 +80,6 @@
 		} else {
 			cloud = "aws"
 		}
-=======
-		// Check if current context is box-3 or gcp-ddi-dev-use1
-		Expect(env).To(Or(Equal("box-3"), Equal("gcp-ddi-dev-use1")), "This test can only run in box-3 or gcp-ddi-dev-use1")
->>>>>>> 5c17e840
 
 		dbIdentifierPrefix = env
 
