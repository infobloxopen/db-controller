--- conflicted
+++ resolved
@@ -43,7 +43,6 @@
 	xpv1 "github.com/crossplane/crossplane-runtime/apis/common/v1"
 
 	persistancev1 "github.com/infobloxopen/db-controller/api/v1"
-	"github.com/infobloxopen/db-controller/pkg/config"
 	"github.com/infobloxopen/db-controller/pkg/dbclient"
 	"github.com/infobloxopen/db-controller/pkg/dbuser"
 	"github.com/infobloxopen/db-controller/pkg/metrics"
@@ -353,7 +352,7 @@
 
 var (
 	instanceLableKey = ".spec.instanceLabel"
-	apiGVStr         = persistancev1.GroupVersion.String()
+	// apiGVStr         = persistancev1.GroupVersion.String()
 )
 
 func (r *DatabaseClaimReconciler) SetupWithManager(mgr ctrl.Manager) error {
@@ -441,9 +440,9 @@
 	return r.Config.GetString(fmt.Sprintf("%s::PasswordSecretKey", fragmentKey))
 }
 
-func (r *DatabaseClaimReconciler) getAuthSource() string {
-	return r.Config.GetString("authSource")
-}
+// func (r *DatabaseClaimReconciler) getAuthSource() string {
+// 	return r.Config.GetString("authSource")
+// }
 
 func (r *DatabaseClaimReconciler) getRegion() string {
 	return r.Config.GetString("region")
@@ -519,120 +518,21 @@
 	return prefix + r.Input.FragmentKey
 }
 
-func (r *DatabaseClaimReconciler) getDynamicHost(ctx context.Context, fragmentKey string, dbClaim *persistancev1.DatabaseClaim) (persistancev1.DatabaseClaimConnectionInfo, error) {
-	connInfo := persistancev1.DatabaseClaimConnectionInfo{}
-
-	// Make sure dbHostName is unique
-	dbHostName := r.getDynamicHostName(dbClaim)
-
-	dbInstance := &crossplanerds.DBInstance{}
-	dbCluster := &crossplanerds.DBCluster{}
-
-	// Found a use case where the change in DatabaseClaim updated crossplane RDSInstance resource
-	// the change was rejected but the cache was updated and was out of sync with api server
-	// See https://pkg.go.dev/sigs.k8s.io/controller-runtime#hdr-Clients_and_Caches
-	// "client does not promise to invalidate the cache during writes"
-	// We can use mgr.GetAPIReader() to bypass the cache and read value directly from API Server
-	// Since update does not work I am not going to make this change as it will impact
-	// the performance of the controller.
-	//
-	err := r.Client.Get(ctx, client.ObjectKey{
-		Name: dbHostName,
-	}, dbInstance)
-	if err != nil {
-		err = r.createCloudDatabase(dbHostName, ctx, fragmentKey, dbClaim)
+func (r *DatabaseClaimReconciler) manageCloudHost(ctx context.Context, dbClaim *persistancev1.DatabaseClaim) (bool, error) {
+	dbHostIdentifier := r.Input.DbHostIdentifier
+
+	if dbClaim.Spec.Type == defaultPostgresStr {
+		return r.createPostgresDBInstanceCR(ctx, dbHostIdentifier, dbClaim)
+	} else if dbClaim.Spec.Type == defaultAuroraPostgresStr {
+		ready, err := r.createDBClusterCR(ctx, dbHostIdentifier, dbClaim)
 		if err != nil {
-			return connInfo, err
-		}
-		return connInfo, nil
-	}
-
-	auroraPostgres := defaultAuroraPostgresStr
-	dbClusterRequired := false
-	if dbInstance.Spec.ForProvider.Engine == &auroraPostgres {
-		dbClusterRequired = true
-	}
-	err = r.Client.Get(ctx, client.ObjectKey{
-		Name: dbHostName,
-	}, dbCluster)
-	if errors.IsNotFound(err) {
-		if dbClusterRequired {
-			return connInfo, err
-		}
-	} else if err != nil {
-		return connInfo, err
-	}
-
-	// Deletion is long running task check that is not being deleted.
-	if !dbInstance.ObjectMeta.DeletionTimestamp.IsZero() {
-		err = fmt.Errorf("can not create Cloud Database %s it is being deleted", dbHostName)
-		r.Log.Error(err, "DBInstance", "dbHostName", dbHostName)
-		return connInfo, err
-	}
-
-<<<<<<< HEAD
-	update, err := r.updateCloudDatabase(ctx, dbClaim, rds)
-=======
-	if dbClusterRequired {
-		if !dbCluster.ObjectMeta.DeletionTimestamp.IsZero() {
-			err = fmt.Errorf("can not create Cloud Database %s it is being deleted", dbHostName)
-			r.Log.Error(err, "DBCluster", "dbHostName", dbHostName)
-			return connInfo, err
-		}
-	}
-
-	update, err := r.updateCloudDatabase(ctx, fragmentKey, dbClaim, dbInstance, dbCluster, dbClusterRequired)
->>>>>>> acca73e9
-	if update {
-		// Reschedule run after update is complete
-		return connInfo, err
-	}
-
-	// Check if resource is ready
-	if !r.isResourceReady(dbInstance.Status.ResourceStatus) {
-		return connInfo, nil
-	}
-	if dbClusterRequired {
-		if !r.isResourceReady(dbCluster.Status.ResourceStatus) {
-			return connInfo, nil
-		}
-	}
-
-	// Check database secret
-	connInfo, _ = r.readResourceSecret(ctx, dbClaim)
-
-	// SSL Mode is always required
-	// TODO connInfo.SSLMode should have types for enums
-	// FIXME - should come from config now that it is defined.
-	connInfo.SSLMode = "require"
-
-	return connInfo, nil
-}
-
-func (r *DatabaseClaimReconciler) manageCloudHost(ctx context.Context, dbClaim *persistancev1.DatabaseClaim) (*crossplanedb.RDSInstance, error) {
-	dbHostIdentifier := r.Input.DbHostIdentifier
-
-	rds := &crossplanedb.RDSInstance{}
-
-	err := r.Client.Get(ctx, client.ObjectKey{
-		Name: dbHostIdentifier,
-	}, rds)
-	if err != nil {
-		err = r.createCloudDBHost(dbHostIdentifier, ctx, dbClaim)
-		if err != nil {
-			return nil, err
-		}
-	}
-
-	// Deletion is long running task check that is not being deleted.
-	if !rds.ObjectMeta.DeletionTimestamp.IsZero() {
-		err = fmt.Errorf("can not create Cloud Database %s it is being deleted", dbHostIdentifier)
-		r.Log.Error(err, "RDSInstance", "dbHostIdentifier", dbHostIdentifier)
-		return rds, err
-	}
-
-	_, err = r.updateCloudDatabase(ctx, dbClaim, rds)
-	return rds, err
+			return false, err
+		}
+		if ready {
+			return r.createAuroraDBInstanceCR(ctx, dbHostIdentifier, dbClaim)
+		}
+	}
+	return false, fmt.Errorf("unsupported db type requested - %s", dbClaim.Spec.Type)
 }
 
 type DynamicHostParms struct {
@@ -647,59 +547,6 @@
 	DeletionPolicy                  xpv1.DeletionPolicy
 }
 
-func (r *DatabaseClaimReconciler) getDynamicHostParams(ctx context.Context, fragmentKey string, dbClaim *persistancev1.DatabaseClaim) DynamicHostParms {
-	params := DynamicHostParms{}
-
-	// Database Config
-	if fragmentKey == "" {
-		params.MasterUsername = r.Config.GetString("defaultMasterUsername")
-		params.EngineVersion = r.Config.GetString("defaultEngineVersion")
-		params.Shape = dbClaim.Spec.Shape
-		params.Engine = string(dbClaim.Spec.Type)
-		params.MinStorageGB = dbClaim.Spec.MinStorageGB
-	} else {
-		params.MasterUsername = r.getMasterUser(dbClaim)
-		params.EngineVersion = r.Config.GetString(fmt.Sprintf("%s::Engineversion", fragmentKey))
-		params.Shape = r.Config.GetString(fmt.Sprintf("%s::shape", fragmentKey))
-		params.MinStorageGB = r.Config.GetInt(fmt.Sprintf("%s::minStorageGB", fragmentKey))
-	}
-
-	// Set defaults
-
-	if params.MasterUsername == "" {
-		params.MasterUsername = r.Config.GetString("defaultMasterUsername")
-	}
-
-	if params.EngineVersion == "" {
-		params.EngineVersion = r.Config.GetString("defaultEngineVersion")
-	}
-
-	if params.Shape == "" {
-		params.Shape = r.Config.GetString("defaultShape")
-	}
-
-	if params.Engine == "" {
-		params.Engine = r.Config.GetString("defaultEngine")
-	}
-
-	if params.MinStorageGB == 0 {
-		params.MinStorageGB = r.Config.GetInt("defaultMinStorageGB")
-	}
-
-	// TODO - Implement these for each fragmentKey also
-	params.SkipFinalSnapshotBeforeDeletion = r.Config.GetBool("defaultSkipFinalSnapshotBeforeDeletion")
-	params.PubliclyAccessible = r.Config.GetBool("defaultPubliclyAccessible")
-	if r.Config.GetString("defaultDeletionPolicy") == "delete" {
-		params.DeletionPolicy = xpv1.DeletionDelete
-	} else {
-		params.DeletionPolicy = xpv1.DeletionOrphan
-	}
-
-	// TODO - Enable IAM auth based on authSource config
-	params.EnableIAMDatabaseAuthentication = false
-
-	return params
-}
 func (r *DatabaseClaimReconciler) getCloudDBHostParams(ctx context.Context, dbClaim *persistancev1.DatabaseClaim) DynamicHostParms {
 	params := DynamicHostParms{}
 
@@ -748,154 +595,38 @@
 	return params
 }
 
-func (r *DatabaseClaimReconciler) createCloudDBHost(dbHostName string, ctx context.Context, dbClaim *persistancev1.DatabaseClaim) error {
+func (r *DatabaseClaimReconciler) createDBClusterCR(ctx context.Context, dbHostName string,
+	dbClaim *persistancev1.DatabaseClaim) (bool, error) {
+
 	serviceNS, err := getServiceNamespace()
 	if err != nil {
-		return err
-	}
-
-	dbSecret := xpv1.SecretReference{
+		return false, err
+	}
+
+	dbSecretCluster := xpv1.SecretReference{
 		Name:      dbHostName,
 		Namespace: serviceNS,
 	}
 
-	// Infrastructure Config
-	region := r.getRegion()
-	providerConfigReference := xpv1.Reference{
-		Name: "default",
-	}
-
-	params := r.getCloudDBHostParams(ctx, dbClaim)
-
-	rdsInstance := &crossplanedb.RDSInstance{
-		ObjectMeta: metav1.ObjectMeta{
-			Name: dbHostName,
-			// TODO - Figure out the proper labels for resource
-			// Labels:    map[string]string{"app.kubernetes.io/managed-by": "db-controller"},
-		},
-		Spec: crossplanedb.RDSInstanceSpec{
-			ForProvider: crossplanedb.RDSInstanceParameters{
-				Region: &region,
-				VPCSecurityGroupIDRefs: []xpv1.Reference{
-					{Name: r.getVpcSecurityGroupIDRefs()},
-				},
-				DBSubnetGroupNameRef: &xpv1.Reference{
-					Name: r.getDbSubnetGroupNameRef(),
-				},
-				// Items from Claim and fragmentKey
-				Engine:           params.Engine,
-				DBInstanceClass:  params.Shape,
-				AllocatedStorage: &params.MinStorageGB,
-				Tags:             DBClaimTags(dbClaim.Spec.Tags).RDSInstanceTags(),
-				// Items from Config
-				MasterUsername:                  &params.MasterUsername,
-				EngineVersion:                   &params.EngineVersion,
-				SkipFinalSnapshotBeforeDeletion: &params.SkipFinalSnapshotBeforeDeletion,
-				PubliclyAccessible:              &params.PubliclyAccessible,
-				EnableIAMDatabaseAuthentication: &params.EnableIAMDatabaseAuthentication,
-			},
-			ResourceSpec: xpv1.ResourceSpec{
-				WriteConnectionSecretToReference: &dbSecret,
-				ProviderConfigReference:          &providerConfigReference,
-				DeletionPolicy:                   params.DeletionPolicy,
-			},
-		},
-	}
-
-	r.Log.Info("creating crossplane RDSInstance resource", "RDSInstance", rdsInstance.Name)
-
-	return r.Client.Create(ctx, rdsInstance)
-}
-
-func (r *DatabaseClaimReconciler) createCloudDatabase(dbHostName string, ctx context.Context, fragmentKey string, dbClaim *persistancev1.DatabaseClaim) error {
-	serviceNS, err := getServiceNamespace()
-	if err != nil {
-		return err
-	}
-
-	dbSecretInstance := xpv1.SecretReference{
-		Name:      dbHostName + "-instance",
-		Namespace: serviceNS,
-	}
-
-	dbSecretCluster := xpv1.SecretReference{
-		Name:      dbHostName + "-cluster",
-		Namespace: serviceNS,
-	}
-
-	dbMasterSecretInstance := xpv1.SecretKeySelector{
+	dbMasterSecretCluster := xpv1.SecretKeySelector{
 		SecretReference: xpv1.SecretReference{
-			Name:      dbHostName + "-master-instance",
+			Name:      dbHostName + "-master",
 			Namespace: serviceNS,
 		},
 		Key: "secret",
 	}
-
-	dbMasterSecretCluster := xpv1.SecretKeySelector{
-		SecretReference: xpv1.SecretReference{
-			Name:      dbHostName + "-master-cluster",
-			Namespace: serviceNS,
-		},
-		Key: "secret",
-	}
-
-	// Infrastructure Config
-	region := r.getRegion()
+	dbCluster := &crossplanerds.DBCluster{}
 	providerConfigReference := xpv1.Reference{
 		Name: "default",
 	}
 
-	dbInstance := &crossplanerds.DBInstance{}
-	dbCluster := &crossplanerds.DBCluster{}
-
-	params := r.getDynamicHostParams(ctx, fragmentKey, dbClaim)
-	ms64 := int64(params.MinStorageGB)
-
-	if dbClaim.Spec.Type == defaultPostgresStr {
-		dbInstance = &crossplanerds.DBInstance{
-			ObjectMeta: metav1.ObjectMeta{
-				Name: dbHostName,
-				// TODO - Figure out the proper labels for resource
-				// Labels:    map[string]string{"app.kubernetes.io/managed-by": "db-controller"},
-			},
-			Spec: crossplanerds.DBInstanceSpec{
-				ForProvider: crossplanerds.DBInstanceParameters{
-					Region: region,
-					CustomDBInstanceParameters: crossplanerds.CustomDBInstanceParameters{
-						SkipFinalSnapshot: params.SkipFinalSnapshotBeforeDeletion,
-						VPCSecurityGroupIDRefs: []xpv1.Reference{
-							{Name: r.getVpcSecurityGroupIDRefs()},
-						},
-						DBSubnetGroupNameRef: &xpv1.Reference{
-							Name: r.getDbSubnetGroupNameRef(),
-						},
-						AutogeneratePassword:        true,
-						MasterUserPasswordSecretRef: &dbMasterSecretInstance,
-					},
-					// Items from Claim and fragmentKey
-					Engine:           &params.Engine,
-					DBInstanceClass:  &params.Shape,
-					AllocatedStorage: &ms64,
-					Tags:             DBClaimTags(dbClaim.Spec.Tags).DBTags(),
-					// Items from Config
-					MasterUsername:                  &params.MasterUsername,
-					EngineVersion:                   &params.EngineVersion,
-					PubliclyAccessible:              &params.PubliclyAccessible,
-					EnableIAMDatabaseAuthentication: &params.EnableIAMDatabaseAuthentication,
-				},
-				ResourceSpec: xpv1.ResourceSpec{
-					WriteConnectionSecretToReference: &dbSecretInstance,
-					ProviderConfigReference:          &providerConfigReference,
-					DeletionPolicy:                   params.DeletionPolicy,
-				},
-			},
-		}
-
-	} else if dbClaim.Spec.Type == defaultAuroraPostgresStr {
-		err := r.Client.Get(ctx, client.ObjectKey{
-			Name: dbHostName,
-		}, dbCluster)
-		if err != nil {
+	params := r.getCloudDBHostParams(ctx, dbClaim)
+
+	err = r.Client.Get(ctx, client.ObjectKey{
+		Name: dbHostName,
+	}, dbCluster)
+	if err != nil {
+		if errors.IsNotFound(err) {
 			dbCluster = &crossplanerds.DBCluster{
 				ObjectMeta: metav1.ObjectMeta{
 					Name: dbHostName,
@@ -904,7 +635,7 @@
 				},
 				Spec: crossplanerds.DBClusterSpec{
 					ForProvider: crossplanerds.DBClusterParameters{
-						Region: region,
+						Region: r.getRegion(),
 						CustomDBClusterParameters: crossplanerds.CustomDBClusterParameters{
 							SkipFinalSnapshot: params.SkipFinalSnapshotBeforeDeletion,
 							VPCSecurityGroupIDRefs: []xpv1.Reference{
@@ -933,47 +664,193 @@
 			}
 			r.Log.Info("creating crossplane DBCluster resource", "DBCluster", dbCluster.Name)
 			r.Client.Create(ctx, dbCluster)
-		}
-		dbInstance = &crossplanerds.DBInstance{
-			ObjectMeta: metav1.ObjectMeta{
-				Name: dbHostName,
-				// TODO - Figure out the proper labels for resource
-				// Labels:    map[string]string{"app.kubernetes.io/managed-by": "db-controller"},
-			},
-			Spec: crossplanerds.DBInstanceSpec{
-				ForProvider: crossplanerds.DBInstanceParameters{
-					Region: region,
-					CustomDBInstanceParameters: crossplanerds.CustomDBInstanceParameters{
-						SkipFinalSnapshot: params.SkipFinalSnapshotBeforeDeletion,
-						VPCSecurityGroupIDRefs: []xpv1.Reference{
-							{Name: r.getVpcSecurityGroupIDRefs()},
+		} else {
+			return false, err
+		}
+	}
+	_, err = r.updateDBCluster(ctx, dbClaim, dbCluster)
+	if err != nil {
+		return false, err
+	}
+
+	return r.isResourceReady(dbCluster.Status.ResourceStatus), nil
+
+}
+
+func (r *DatabaseClaimReconciler) createPostgresDBInstanceCR(ctx context.Context, dbHostName string,
+	dbClaim *persistancev1.DatabaseClaim) (bool, error) {
+	serviceNS, err := getServiceNamespace()
+	if err != nil {
+		return false, err
+	}
+	dbSecretInstance := xpv1.SecretReference{
+		Name:      dbHostName,
+		Namespace: serviceNS,
+	}
+
+	dbMasterSecretInstance := xpv1.SecretKeySelector{
+		SecretReference: xpv1.SecretReference{
+			Name:      dbHostName + "-master",
+			Namespace: serviceNS,
+		},
+		Key: "secret",
+	}
+	// Infrastructure Config
+	region := r.getRegion()
+	providerConfigReference := xpv1.Reference{
+		Name: "default",
+	}
+
+	dbInstance := &crossplanerds.DBInstance{}
+
+	params := r.getCloudDBHostParams(ctx, dbClaim)
+	ms64 := int64(params.MinStorageGB)
+
+	err = r.Client.Get(ctx, client.ObjectKey{
+		Name: dbHostName,
+	}, dbInstance)
+	if err != nil {
+		if errors.IsNotFound(err) {
+			dbInstance = &crossplanerds.DBInstance{
+				ObjectMeta: metav1.ObjectMeta{
+					Name: dbHostName,
+					// TODO - Figure out the proper labels for resource
+					// Labels:    map[string]string{"app.kubernetes.io/managed-by": "db-controller"},
+				},
+				Spec: crossplanerds.DBInstanceSpec{
+					ForProvider: crossplanerds.DBInstanceParameters{
+						Region: region,
+						CustomDBInstanceParameters: crossplanerds.CustomDBInstanceParameters{
+							SkipFinalSnapshot: params.SkipFinalSnapshotBeforeDeletion,
+							VPCSecurityGroupIDRefs: []xpv1.Reference{
+								{Name: r.getVpcSecurityGroupIDRefs()},
+							},
+							DBSubnetGroupNameRef: &xpv1.Reference{
+								Name: r.getDbSubnetGroupNameRef(),
+							},
+							AutogeneratePassword:        true,
+							MasterUserPasswordSecretRef: &dbMasterSecretInstance,
 						},
-						DBSubnetGroupNameRef: &xpv1.Reference{
-							Name: r.getDbSubnetGroupNameRef(),
+						// Items from Claim and fragmentKey
+						Engine:           &params.Engine,
+						DBInstanceClass:  &params.Shape,
+						AllocatedStorage: &ms64,
+						Tags:             DBClaimTags(dbClaim.Spec.Tags).DBTags(),
+						// Items from Config
+						MasterUsername:                  &params.MasterUsername,
+						EngineVersion:                   &params.EngineVersion,
+						PubliclyAccessible:              &params.PubliclyAccessible,
+						EnableIAMDatabaseAuthentication: &params.EnableIAMDatabaseAuthentication,
+					},
+					ResourceSpec: xpv1.ResourceSpec{
+						WriteConnectionSecretToReference: &dbSecretInstance,
+						ProviderConfigReference:          &providerConfigReference,
+						DeletionPolicy:                   params.DeletionPolicy,
+					},
+				},
+			}
+
+			r.Log.Info("creating crossplane DBInstance resource", "DBInstance", dbInstance.Name)
+
+			r.Client.Create(ctx, dbInstance)
+		} else {
+			//not errors.IsNotFound(err) {
+			return false, err
+		}
+	}
+
+	// Deletion is long running task check that is not being deleted.
+	if !dbInstance.ObjectMeta.DeletionTimestamp.IsZero() {
+		err = fmt.Errorf("can not create Cloud DB instance %s it is being deleted", dbHostName)
+		r.Log.Error(err, "DBInstance", "dbHostIdentifier", dbHostName)
+		return false, err
+	}
+
+	_, err = r.updateDBInstance(ctx, dbClaim, dbInstance)
+	if err != nil {
+		return false, err
+	}
+
+	return r.isResourceReady(dbInstance.Status.ResourceStatus), nil
+}
+
+func (r *DatabaseClaimReconciler) createAuroraDBInstanceCR(ctx context.Context, dbHostName string,
+	dbClaim *persistancev1.DatabaseClaim) (bool, error) {
+	// Infrastructure Config
+	region := r.getRegion()
+	providerConfigReference := xpv1.Reference{
+		Name: "default",
+	}
+
+	dbInstance := &crossplanerds.DBInstance{}
+
+	params := r.getCloudDBHostParams(ctx, dbClaim)
+	ms64 := int64(params.MinStorageGB)
+
+	err := r.Client.Get(ctx, client.ObjectKey{
+		Name: dbHostName,
+	}, dbInstance)
+	if err != nil {
+		if errors.IsNotFound(err) {
+			dbInstance = &crossplanerds.DBInstance{
+				ObjectMeta: metav1.ObjectMeta{
+					Name: dbHostName,
+					// TODO - Figure out the proper labels for resource
+					// Labels:    map[string]string{"app.kubernetes.io/managed-by": "db-controller"},
+				},
+				Spec: crossplanerds.DBInstanceSpec{
+					ForProvider: crossplanerds.DBInstanceParameters{
+						Region: region,
+						CustomDBInstanceParameters: crossplanerds.CustomDBInstanceParameters{
+							SkipFinalSnapshot: params.SkipFinalSnapshotBeforeDeletion,
+							VPCSecurityGroupIDRefs: []xpv1.Reference{
+								{Name: r.getVpcSecurityGroupIDRefs()},
+							},
+							DBSubnetGroupNameRef: &xpv1.Reference{
+								Name: r.getDbSubnetGroupNameRef(),
+							},
 						},
+						// Items from Claim and fragmentKey
+						Engine:           &params.Engine,
+						DBInstanceClass:  &params.Shape,
+						AllocatedStorage: &ms64,
+						Tags:             DBClaimTags(dbClaim.Spec.Tags).DBTags(),
+						// Items from Config
+						MasterUsername:                  &params.MasterUsername,
+						EngineVersion:                   &params.EngineVersion,
+						PubliclyAccessible:              &params.PubliclyAccessible,
+						EnableIAMDatabaseAuthentication: &params.EnableIAMDatabaseAuthentication,
+						DBClusterIdentifier:             &dbHostName,
 					},
-					// Items from Claim and fragmentKey
-					Engine:           &params.Engine,
-					DBInstanceClass:  &params.Shape,
-					AllocatedStorage: &ms64,
-					Tags:             DBClaimTags(dbClaim.Spec.Tags).DBTags(),
-					// Items from Config
-					MasterUsername:                  &params.MasterUsername,
-					EngineVersion:                   &params.EngineVersion,
-					PubliclyAccessible:              &params.PubliclyAccessible,
-					EnableIAMDatabaseAuthentication: &params.EnableIAMDatabaseAuthentication,
+					ResourceSpec: xpv1.ResourceSpec{
+						ProviderConfigReference: &providerConfigReference,
+						DeletionPolicy:          params.DeletionPolicy,
+					},
 				},
-				ResourceSpec: xpv1.ResourceSpec{
-					WriteConnectionSecretToReference: &dbSecretInstance,
-					ProviderConfigReference:          &providerConfigReference,
-					DeletionPolicy:                   params.DeletionPolicy,
-				},
-			},
-		}
-	}
-	r.Log.Info("creating crossplane DBInstance resource", "DBInstance", dbInstance.Name)
-
-	return r.Client.Create(ctx, dbInstance)
+			}
+
+			r.Log.Info("creating crossplane DBInstance resource", "DBInstance", dbInstance.Name)
+
+			r.Client.Create(ctx, dbInstance)
+		} else {
+			//not errors.IsNotFound(err) {
+			return false, err
+		}
+	}
+
+	// Deletion is long running task check that is not being deleted.
+	if !dbInstance.ObjectMeta.DeletionTimestamp.IsZero() {
+		err = fmt.Errorf("can not create Cloud DB instance %s it is being deleted", dbHostName)
+		r.Log.Error(err, "DBInstance", "dbHostIdentifier", dbHostName)
+		return false, err
+	}
+
+	_, err = r.updateDBInstance(ctx, dbClaim, dbInstance)
+	if err != nil {
+		return false, err
+	}
+
+	return r.isResourceReady(dbInstance.Status.ResourceStatus), nil
 }
 
 func (r *DatabaseClaimReconciler) deleteCloudDatabase(dbHostName string, ctx context.Context) error {
@@ -1019,14 +896,8 @@
 	return nil
 }
 
-<<<<<<< HEAD
-func (r *DatabaseClaimReconciler) updateCloudDatabase(ctx context.Context, dbClaim *persistancev1.DatabaseClaim, rdsInstance *crossplanedb.RDSInstance) (bool, error) {
-	// Create a patch snapshot from current RDSInstance
-	patch := client.MergeFrom(rdsInstance.DeepCopy())
-	// fragmentKey := r.Request.fragmentKey
-=======
-func (r *DatabaseClaimReconciler) updateCloudDatabase(ctx context.Context, fragmentKey string, dbClaim *persistancev1.DatabaseClaim, dbInstance *crossplanerds.DBInstance, dbCluster *crossplanerds.DBCluster, dbClusterRequired bool) (bool, error) {
->>>>>>> acca73e9
+func (r *DatabaseClaimReconciler) updateDBInstance(ctx context.Context, dbClaim *persistancev1.DatabaseClaim,
+	dbInstance *crossplanerds.DBInstance) (bool, error) {
 
 	// Create a patch snapshot from current DBInstance
 	patchDBInstance := client.MergeFrom(dbInstance.DeepCopy())
@@ -1066,29 +937,34 @@
 	if err != nil {
 		return false, err
 	}
-	if dbClusterRequired {
-		// Create a patch snapshot from current DBCluster
-		patchDBCluster := client.MergeFrom(dbCluster.DeepCopy())
-
-		// Update DBCluster
-
-		dbCluster.Spec.ForProvider.Tags = DBClaimTags(dbClaim.Spec.Tags).DBTags()
-
-		// Compute a json patch based on the changed RDSInstance
-		dbClusterPatchData, err := patchDBCluster.Data(dbCluster)
-		if err != nil {
-			return false, err
-		}
-		// an empty json patch will be {}, we can assert that no update is required if len == 2
-		// we could also just apply the empty patch if additional call to apiserver isn't an issue
-		if len(dbClusterPatchData) == 2 {
-			return false, nil
-		}
-		r.Log.Info("updating crossplane DBCluster resource", "DBCluster", dbCluster.Name)
-		r.Client.Patch(ctx, dbCluster, patchDBCluster)
-		if err != nil {
-			return false, err
-		}
+
+	return true, nil
+}
+
+func (r *DatabaseClaimReconciler) updateDBCluster(ctx context.Context, dbClaim *persistancev1.DatabaseClaim,
+	dbCluster *crossplanerds.DBCluster) (bool, error) {
+
+	// Create a patch snapshot from current DBCluster
+	patchDBCluster := client.MergeFrom(dbCluster.DeepCopy())
+
+	// Update DBCluster
+
+	dbCluster.Spec.ForProvider.Tags = DBClaimTags(dbClaim.Spec.Tags).DBTags()
+
+	// Compute a json patch based on the changed RDSInstance
+	dbClusterPatchData, err := patchDBCluster.Data(dbCluster)
+	if err != nil {
+		return false, err
+	}
+	// an empty json patch will be {}, we can assert that no update is required if len == 2
+	// we could also just apply the empty patch if additional call to apiserver isn't an issue
+	if len(dbClusterPatchData) == 2 {
+		return false, nil
+	}
+	r.Log.Info("updating crossplane DBCluster resource", "DBCluster", dbCluster.Name)
+	r.Client.Patch(ctx, dbCluster, patchDBCluster)
+	if err != nil {
+		return false, err
 	}
 
 	return true, nil
@@ -1293,93 +1169,10 @@
 func (r *DatabaseClaimReconciler) getDBClient(dbClaim *persistancev1.DatabaseClaim) (dbclient.Client, error) {
 	logr := r.Log.WithValues("databaseclaim", dbClaim.Namespace+"/"+dbClaim.Name, "func", "getDBClient")
 
-	//updateHostPortStatus(dbClaim, connInfo.Host, connInfo.Port, connInfo.SSLMode)
-
-	//connInfo := r.Request.masterConnInfo
-
-	//return dbclient.DBClientFactory(r.Log, r.Request.dbType, connInfo.Host, connInfo.Port, connInfo.Username, connInfo.Password, connInfo.SSLMode)
 	logr.Info("getting dbclient", "dsn", r.getMasterDefaultDsn())
 	updateHostPortStatus(dbClaim.Status.NewDB, r.Input.MasterConnInfo.Host, r.Input.MasterConnInfo.Port, r.Input.MasterConnInfo.SSLMode)
 	return dbclient.New(dbclient.Config{Log: r.Log, DBType: r.Input.DbType, DSN: r.getMasterDefaultDsn()})
 
-	//revis this if/when IAM access is enabled
-	// var password string
-
-	// switch authType := r.getAuthSource(); authType {
-	// case config.SecretAuthSourceType:
-	// 	r.Log.Info("using credentials from secret")
-	// 	password, err = r.readMasterPassword(ctx, fragmentKey, dbClaim, serviceNS)
-	// 	if err != nil {
-	// 		return nil, err
-	// 	}
-	// case config.AWSAuthSourceType:
-	// 	r.Log.Info("using aws IAM authorization")
-	// 	if r.MasterAuth.IsExpired() {
-	// 		token, err := r.MasterAuth.RetrieveToken(fmt.Sprintf("%s:%s", connInfo.Host, connInfo.Port), connInfo.Username)
-	// 		if err != nil {
-	// 			return nil, err
-	// 		}
-	// 		r.MasterAuth.Set(token)
-	// 	}
-	// 	password = r.MasterAuth.Get()
-
-	// default:
-	// 	return nil, fmt.Errorf("unknown auth source type")
-	// }
-
-	// if password == "" {
-	// 	return nil, fmt.Errorf("invalid credentials (password)")
-	// }
-
-}
-
-func (r *DatabaseClaimReconciler) getClient(ctx context.Context, logr logr.Logger, fragmentKey string, dbClaim *persistancev1.DatabaseClaim, connInfo *persistancev1.DatabaseClaimConnectionInfo) (dbclient.DBClient, error) {
-	dbType := dbClaim.Spec.Type
-
-	if connInfo.Port == "" {
-		return nil, fmt.Errorf("cannot get master port for fragment key %s", fragmentKey)
-	}
-
-	if connInfo.Username == "" {
-		return nil, fmt.Errorf("invalid credentials (username)")
-	}
-
-	if connInfo.SSLMode == "" {
-		return nil, fmt.Errorf("invalid sslMode")
-	}
-
-	var password string
-	var err error
-
-	switch authType := r.getAuthSource(); authType {
-	case config.SecretAuthSourceType:
-		r.Log.Info("using credentials from secret")
-		password, err = r.readMasterPassword(ctx, dbClaim)
-		if err != nil {
-			return nil, err
-		}
-	case config.AWSAuthSourceType:
-		r.Log.Info("using aws IAM authorization")
-		if r.MasterAuth.IsExpired() {
-			token, err := r.MasterAuth.RetrieveToken(fmt.Sprintf("%s:%s", connInfo.Host, connInfo.Port), connInfo.Username)
-			if err != nil {
-				return nil, err
-			}
-			r.MasterAuth.Set(token)
-		}
-		password = r.MasterAuth.Get()
-
-	default:
-		return nil, fmt.Errorf("unknown auth source type")
-	}
-
-	if password == "" {
-		return nil, fmt.Errorf("invalid credentials (password)")
-	}
-
-	updateHostPortStatus(dbClaim.Status.ActiveDB, connInfo.Host, connInfo.Port, connInfo.SSLMode)
-
-	return dbclient.DBClientFactory(logr, string(dbType), connInfo.Host, connInfo.Port, connInfo.Username, password, connInfo.SSLMode)
 }
 
 func GetDBName(dbClaim *persistancev1.DatabaseClaim) string {
@@ -1599,11 +1392,11 @@
 	logr.Info("reconcileMigrateToNewDB", "r.Request", r.Input)
 
 	if r.Input.ManageCloudDB {
-		dbHost, err := r.manageCloudHost(ctx, dbClaim)
+		isReady, err := r.manageCloudHost(ctx, dbClaim)
 		if err != nil {
 			return ctrl.Result{}, err
 		}
-		if !r.isResourceReady(dbHost.Status.ResourceStatus) {
+		if isReady {
 			logr.Info("cloud host %s is in progress. requeueing")
 			return ctrl.Result{RequeueAfter: r.getDynamicHostWaitTime()}, nil
 		}
