# Build the manager binary
<<<<<<< HEAD
FROM golang:1.22.4 as builder
=======
FROM golang:1.22-alpine3.20 AS builder
ARG TARGETOS
ARG TARGETARCH
>>>>>>> 546b0937

WORKDIR /workspace
# Copy the Go Modules manifests
COPY go.mod go.mod
COPY go.sum go.sum
# cache deps before building and copying source so that we don't need to re-download as much
# and so that source changes don't invalidate our downloaded layer
RUN go mod download

# Copy the go source
COPY cmd/ cmd/
COPY api/ api/
COPY internal/controller/ internal/controller/
COPY pkg/ pkg/
# FIXME: move this to pkg/
COPY webhook/ webhook/
# FIXME: config is for raw manifest yaml that we use in helm, remove this when possible
COPY config/ config/

# Build
# the GOARCH has not a default value to allow the binary be built according to the host where the command
# was called. For example, if we call make docker-build in a local env which has the Apple Silicon M1 SO
# the docker BUILDPLATFORM arg will be linux/arm64 when for Apple x86 it will be linux/amd64. Therefore,
# by leaving it empty we can ensure that the container and binary shipped on it will have the same platform.
RUN CGO_ENABLED=0 GOOS=${TARGETOS:-linux} GOARCH=${TARGETARCH} go build -a -o manager cmd/main.go

# Use distroless as minimal base image to package the manager binary
# Refer to https://github.com/GoogleContainerTools/distroless for more details
#FROM gcr.io/distroless/static:nonroot

FROM alpine:3.20
# manager shells out to psql, install it
RUN apk --update add postgresql15-client --repository=http://dl-cdn.alpinelinux.org/alpine/v3.20/main
WORKDIR /
COPY --from=builder /workspace/manager .
COPY --from=builder /workspace/config/ /config/
USER 65532:65532

ENTRYPOINT ["/manager"]<|MERGE_RESOLUTION|>--- conflicted
+++ resolved
@@ -1,11 +1,7 @@
 # Build the manager binary
-<<<<<<< HEAD
-FROM golang:1.22.4 as builder
-=======
 FROM golang:1.22-alpine3.20 AS builder
 ARG TARGETOS
 ARG TARGETARCH
->>>>>>> 546b0937
 
 WORKDIR /workspace
 # Copy the Go Modules manifests
