--- conflicted
+++ resolved
@@ -75,8 +75,6 @@
                 description: The optional Shape values are arbitrary and help drive
                   instance selection
                 type: string
-<<<<<<< HEAD
-=======
               sourceDataFrom:
                 description: SourceDataFrom specifies an existing database or backup
                   to use when initially provisioning the database. if the dbclaim
@@ -149,7 +147,6 @@
                 required:
                 - type
                 type: object
->>>>>>> ef5fb0d6
               tags:
                 description: Tags
                 items:
@@ -163,10 +160,7 @@
                   - key
                   - value
                   type: object
-<<<<<<< HEAD
                 nullable: true
-=======
->>>>>>> ef5fb0d6
                 type: array
               type:
                 description: Specifies the type of database to provision. Only postgres
