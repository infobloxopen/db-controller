# output-dir
// TODO(user): Add simple overview of use/purpose

## Description
// TODO(user): An in-depth paragraph about your project and overview of use

## Getting Started

### Prerequisites
- go version v1.22.0+
- docker version 17.03+.
- kubectl version v1.11.3+.
- Access to a Kubernetes v1.11.3+ cluster.

### To Deploy on the cluster
**Build and push your image to the location specified by `IMG`:**

```sh
make docker-build docker-push IMG=<some-registry>/output-dir:tag
```

**NOTE:** This image ought to be published in the personal registry you specified.
And it is required to have access to pull the image from the working environment.
Make sure you have the proper permission to the registry if the above commands don’t work.

**Install the CRDs into the cluster:**

```sh
make install
```

**Deploy the Manager to the cluster with the image specified by `IMG`:**

```sh
make deploy IMG=<some-registry>/output-dir:tag
```

> **NOTE**: If you encounter RBAC errors, you may need to grant yourself cluster-admin
privileges or be logged in as admin.

**Create instances of your solution**
You can apply the samples (examples) from the config/sample:

```sh
kubectl apply -k config/samples/
```

>**NOTE**: Ensure that the samples has default values to test it out.

### To Uninstall
**Delete the instances (CRs) from the cluster:**

```sh
kubectl delete -k config/samples/
```

**Delete the APIs(CRDs) from the cluster:**

```sh
make uninstall
```

**UnDeploy the controller from the cluster:**

```sh
make undeploy
```

## Project Distribution

Following are the steps to build the installer and distribute this project to users.

1. Build the installer for the image built and published in the registry:

```sh
make build-installer IMG=<some-registry>/output-dir:tag
```

NOTE: The makefile target mentioned above generates an 'install.yaml'
file in the dist directory. This file contains all the resources built
with Kustomize, which are necessary to install this project without
its dependencies.

2. Using the installer

Users can just run kubectl apply -f <URL for YAML BUNDLE> to install the project, i.e.:

```sh
kubectl apply -f https://raw.githubusercontent.com/<org>/output-dir/<tag or branch>/dist/install.yaml
```

## Contributing
// TODO(user): Add detailed information on how you would like others to contribute to this project

**NOTE:** Run `make help` for more information on all potential `make` targets

More information can be found via the [Kubebuilder Documentation](https://book.kubebuilder.io/introduction.html)

## License

Copyright 2024.

Licensed under the Apache License, Version 2.0 (the "License");
you may not use this file except in compliance with the License.
You may obtain a copy of the License at

    http://www.apache.org/licenses/LICENSE-2.0

Unless required by applicable law or agreed to in writing, software
distributed under the License is distributed on an "AS IS" BASIS,
WITHOUT WARRANTIES OR CONDITIONS OF ANY KIND, either express or implied.
See the License for the specific language governing permissions and
limitations under the License.
<<<<<<< HEAD


### Run integration tests

1. Integration tests can only be run on box-3, kind or gcp-ddi-dev-use1.

2. If `.id` files causes issues, update it manually. Then, run:

    make test-e2e

3. If you want to run specific suites, use ginkgo cli:

    cd test/e2e/
    NAMESPACE=$(cat .id) go test -ginkgo.vv -ginkgo.focus 'AWS'

To run tests without rebuilding the images, and redeploying the chart. Pass NODEPLOY

    cd test/e2e/
    NODEPLOY=1 NAMESPACE=$(cat .id) go test -ginkgo.vv -ginkgo.focus 'AWS'

4. If you want to run a single test at a time replace It() by Fit() in the test class, this is a focused test and only this test will run (output shows failure, but this is intended, not to fool you that everything ran successfully)

5. in case the tests failed in the middle, sometimes the resources are not deleted from the AWS account (actually it might takes a long time sometimes). So you can go in there and delete the RDSs that were created. They can be searched for by using the namespace you set in step 2.
=======
>>>>>>> 5c17e840
<|MERGE_RESOLUTION|>--- conflicted
+++ resolved
@@ -111,29 +111,3 @@
 WITHOUT WARRANTIES OR CONDITIONS OF ANY KIND, either express or implied.
 See the License for the specific language governing permissions and
 limitations under the License.
-<<<<<<< HEAD
-
-
-### Run integration tests
-
-1. Integration tests can only be run on box-3, kind or gcp-ddi-dev-use1.
-
-2. If `.id` files causes issues, update it manually. Then, run:
-
-    make test-e2e
-
-3. If you want to run specific suites, use ginkgo cli:
-
-    cd test/e2e/
-    NAMESPACE=$(cat .id) go test -ginkgo.vv -ginkgo.focus 'AWS'
-
-To run tests without rebuilding the images, and redeploying the chart. Pass NODEPLOY
-
-    cd test/e2e/
-    NODEPLOY=1 NAMESPACE=$(cat .id) go test -ginkgo.vv -ginkgo.focus 'AWS'
-
-4. If you want to run a single test at a time replace It() by Fit() in the test class, this is a focused test and only this test will run (output shows failure, but this is intended, not to fool you that everything ran successfully)
-
-5. in case the tests failed in the middle, sometimes the resources are not deleted from the AWS account (actually it might takes a long time sometimes). So you can go in there and delete the RDSs that were created. They can be searched for by using the namespace you set in step 2.
-=======
->>>>>>> 5c17e840
