# migration
// TODO(user): Add simple overview of use/purpose

## Description
// TODO(user): An in-depth paragraph about your project and overview of use

## Getting Started

### Prerequisites
- go version v1.22.0+
- docker version 17.03+.
- kubectl version v1.11.3+.
- Access to a Kubernetes v1.11.3+ cluster.

### To Deploy on the cluster
**Build and push your image to the location specified by `IMG`:**

```sh
make docker-build docker-push IMG=<some-registry>/migration:tag
```

**NOTE:** This image ought to be published in the personal registry you specified.
And it is required to have access to pull the image from the working environment.
Make sure you have the proper permission to the registry if the above commands don’t work.

**Install the CRDs into the cluster:**

```sh
make install
```

**Deploy the Manager to the cluster with the image specified by `IMG`:**

```sh
make deploy IMG=<some-registry>/migration:tag
```

> **NOTE**: If you encounter RBAC errors, you may need to grant yourself cluster-admin
privileges or be logged in as admin.

**Create instances of your solution**
You can apply the samples (examples) from the config/sample:

```sh
kubectl apply -k config/samples/
```

>**NOTE**: Ensure that the samples has default values to test it out.

### To Uninstall
**Delete the instances (CRs) from the cluster:**

```sh
kubectl delete -k config/samples/
```

**Delete the APIs(CRDs) from the cluster:**

```sh
make uninstall
```

**UnDeploy the controller from the cluster:**

```sh
make undeploy
```

## Project Distribution

Following are the steps to build the installer and distribute this project to users.

1. Build the installer for the image built and published in the registry:

```sh
make build-installer IMG=<some-registry>/migration:tag
```

NOTE: The makefile target mentioned above generates an 'install.yaml'
file in the dist directory. This file contains all the resources built
with Kustomize, which are necessary to install this project without
its dependencies.

2. Using the installer

Users can just run kubectl apply -f <URL for YAML BUNDLE> to install the project, i.e.:

```sh
kubectl apply -f https://raw.githubusercontent.com/<org>/migration/<tag or branch>/dist/install.yaml
```

## Contributing
// TODO(user): Add detailed information on how you would like others to contribute to this project

**NOTE:** Run `make help` for more information on all potential `make` targets

More information can be found via the [Kubebuilder Documentation](https://book.kubebuilder.io/introduction.html)

## License

Copyright 2024.

<<<<<<< HEAD
2. Update file dbc_end2end_test.go (line 56) and file '.id' in the root folder, with a class name of your own (let's say your username). That will be used to create a namespace and the CRDs under it.

3. if you want to read a single test at a time replace It() by Fit() in the test class, this is a focused test and only this test will run (output shows failure, but this is intended, not to fool you that everything ran successfully)

4. in case the tests failed in the middle, sometimes the resources are not deleted from the AWS account. So you can go in there and delete the RDSs that were created. They can be searched for by using the namespace you set in step 2.
=======
Licensed under the Apache License, Version 2.0 (the "License");
you may not use this file except in compliance with the License.
You may obtain a copy of the License at

    http://www.apache.org/licenses/LICENSE-2.0

Unless required by applicable law or agreed to in writing, software
distributed under the License is distributed on an "AS IS" BASIS,
WITHOUT WARRANTIES OR CONDITIONS OF ANY KIND, either express or implied.
See the License for the specific language governing permissions and
limitations under the License.
>>>>>>> 546b0937
<|MERGE_RESOLUTION|>--- conflicted
+++ resolved
@@ -100,13 +100,6 @@
 
 Copyright 2024.
 
-<<<<<<< HEAD
-2. Update file dbc_end2end_test.go (line 56) and file '.id' in the root folder, with a class name of your own (let's say your username). That will be used to create a namespace and the CRDs under it.
-
-3. if you want to read a single test at a time replace It() by Fit() in the test class, this is a focused test and only this test will run (output shows failure, but this is intended, not to fool you that everything ran successfully)
-
-4. in case the tests failed in the middle, sometimes the resources are not deleted from the AWS account. So you can go in there and delete the RDSs that were created. They can be searched for by using the namespace you set in step 2.
-=======
 Licensed under the Apache License, Version 2.0 (the "License");
 you may not use this file except in compliance with the License.
 You may obtain a copy of the License at
@@ -118,4 +111,15 @@
 WITHOUT WARRANTIES OR CONDITIONS OF ANY KIND, either express or implied.
 See the License for the specific language governing permissions and
 limitations under the License.
->>>>>>> 546b0937
+
+
+### Run integration tests
+
+1. Integration tests run against server box-3. Before running your tests, you'll have to update the cluster you are running against with the version you have your changes. 
+Otherwise it'll run against an old version
+
+2. Update file dbc_end2end_test.go (line 56) and file '.id' in the root folder, with a class name of your own (let's say your username). That will be used to create a namespace and the CRDs under it.
+
+3. if you want to read a single test at a time replace It() by Fit() in the test class, this is a focused test and only this test will run (output shows failure, but this is intended, not to fool you that everything ran successfully)
+
+4. in case the tests failed in the middle, sometimes the resources are not deleted from the AWS account. So you can go in there and delete the RDSs that were created. They can be searched for by using the namespace you set in step 2.