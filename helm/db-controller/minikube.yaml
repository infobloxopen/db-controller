--- conflicted
+++ resolved
@@ -1,13 +1,7 @@
 controllerConfig:
   region: us-east-1
-<<<<<<< HEAD
-  vpcSecurityGroupIDRefs: 
-  dbSubnetGroupNameRef: 
-  providerConfig: default
-=======
   vpcSecurityGroupIDRefs: box-3
   dbSubnetGroupNameRef: box-3
->>>>>>> 5c17e840
   caCertificateIdentifier: "rds-ca-rsa2048-g1"
   passwordConfig:
     passwordRotationPeriod: 3m
